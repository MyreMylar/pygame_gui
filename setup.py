--- conflicted
+++ resolved
@@ -3,25 +3,15 @@
 
 setup(
       name='pygame_gui',
-<<<<<<< HEAD
       version='0.7.0',
-      description='A GUI module for pygame 2',
-      long_description="Helps create GUIs for games made using pygame 2. "
-=======
-      version='0.6.9',
       description='A GUI module for pygame Community Edition',
       long_description="Helps create GUIs for games made using pygame Community Edition. "
->>>>>>> aa67f1e3
                        "Features HTML-style text formatting, localization,"
                        "theme files to control the look and a system to manage"
                        " multiple windows of GUI stuff.",
       keywords=["pygame", "gui", "ui"],
       url='https://github.com/MyreMylar/pygame_gui',
-<<<<<<< HEAD
       download_url='https://github.com/MyreMylar/pygame_gui/archive/v_070.tar.gz',
-=======
-      download_url='https://github.com/MyreMylar/pygame_gui/archive/v_069.tar.gz',
->>>>>>> aa67f1e3
       author='Dan Lawrence',
       author_email='danintheshed@gmail.com',
       license='MIT',
