--- conflicted
+++ resolved
@@ -3,11 +3,8 @@
 
 setup(
       name='pygame_gui',
-<<<<<<< HEAD
       version='0.7.0',
-=======
-      version='0.6.10',
->>>>>>> 19819bcd
+
       description='A GUI module for pygame Community Edition',
       long_description="Helps create GUIs for games made using pygame Community Edition. "
                        "Features HTML-style text formatting, localization,"
@@ -15,11 +12,7 @@
                        " multiple windows of GUI stuff.",
       keywords=["pygame", "gui", "ui"],
       url='https://github.com/MyreMylar/pygame_gui',
-<<<<<<< HEAD
       download_url='https://github.com/MyreMylar/pygame_gui/archive/v_070.tar.gz',
-=======
-      download_url='https://github.com/MyreMylar/pygame_gui/archive/v_0610.tar.gz',
->>>>>>> 19819bcd
       author='Dan Lawrence',
       author_email='danintheshed@gmail.com',
       license='MIT',
