--- conflicted
+++ resolved
@@ -131,11 +131,7 @@
 
         assert health_bar.visible == 1
         health_bar.hide()
-<<<<<<< HEAD
         assert health_bar.visible == 0
-=======
-        assert health_bar.visible == 0
-        assert health_bar.dirty == 1
 
     def test_show_hide_rendering(self, _init_pygame, default_ui_manager, _display_surface_return_none):
         resolution = (400, 400)
@@ -162,5 +158,4 @@
         surface.fill(pygame.Color(0, 0, 0))
         health_bar.hide()
         manager.draw_ui(surface)
-        assert compare_surfaces(empty_surface, surface)
->>>>>>> 6c0a5aa2
+        assert compare_surfaces(empty_surface, surface)