import os
import pytest
import pygame
import pygame_gui

from tests.shared_comparators import compare_surfaces

from pygame_gui.core.interfaces import IUIManagerInterface
from pygame_gui.core.ui_container import UIContainer
from pygame_gui.elements.ui_selection_list import UISelectionList
from pygame_gui.ui_manager import UIManager


class TestUISelectionList:

    def test_creation(self, _init_pygame, default_ui_manager,
                      _display_surface_return_none):
        UISelectionList(relative_rect=pygame.Rect(50, 50, 150, 400),
                        item_list=['green', 'eggs', 'and', 'ham'],
                        manager=default_ui_manager)

    def test_get_single_selection(self, _init_pygame, default_ui_manager,
                                  _display_surface_return_none):
        selection_list = UISelectionList(relative_rect=pygame.Rect(50, 50, 150, 400),
                                         item_list=['green', 'eggs', 'and', 'ham'],
                                         manager=default_ui_manager)

        assert selection_list.get_single_selection() is None

        event_data = {'ui_element': selection_list.item_list_container.elements[0]}
        press_list_item_event = pygame.event.Event(pygame_gui.UI_BUTTON_PRESSED, event_data)
        default_ui_manager.process_events(press_list_item_event)

        assert selection_list.get_single_selection() == 'green'

        selection_list.item_list[1]['selected'] = True
        with pytest.raises(RuntimeError,
                           match='More than one item selected in single-selection, selection list'):
            selection_list.get_single_selection()

        multi_selection_list = UISelectionList(relative_rect=pygame.Rect(50, 50, 150, 400),
                                               item_list=['green', 'eggs', 'and', 'ham'],
                                               manager=default_ui_manager,
                                               allow_multi_select=True)
        with pytest.raises(RuntimeError,
                           match='Requesting single selection, from multi-selection list'):
            multi_selection_list.get_single_selection()

    def test_get_multi_selection(self, _init_pygame, default_ui_manager,
                                 _display_surface_return_none):
        selection_list = UISelectionList(relative_rect=pygame.Rect(50, 50, 150, 400),
                                         item_list=['green', 'eggs', 'and', 'ham'],
                                         manager=default_ui_manager,
                                         allow_multi_select=True)

        assert selection_list.get_multi_selection() == []

        event_data = {'ui_element': selection_list.item_list_container.elements[0]}
        press_list_item_event = pygame.event.Event(pygame_gui.UI_BUTTON_PRESSED, event_data)
        default_ui_manager.process_events(press_list_item_event)

        assert selection_list.get_multi_selection() == ['green']

        event_data = {'ui_element': selection_list.item_list_container.elements[1]}
        press_list_item_event = pygame.event.Event(pygame_gui.UI_BUTTON_PRESSED, event_data)
        default_ui_manager.process_events(press_list_item_event)
        assert selection_list.get_multi_selection() == ['green', 'eggs']

        single_selection_list = UISelectionList(relative_rect=pygame.Rect(50, 50, 150, 400),
                                                item_list=['green', 'eggs', 'and', 'ham'],
                                                manager=default_ui_manager)
        with pytest.raises(RuntimeError,
                           match='Requesting multi selection, from single-selection list'):
            single_selection_list.get_multi_selection()

    def test_update(self, _init_pygame, default_ui_manager, _display_surface_return_none: None):
        selection_list = UISelectionList(relative_rect=pygame.Rect(50, 50, 150, 80),
                                         item_list=['item 1', 'item 2', 'item 3', 'item 4',
                                                    'item 5', 'item 6', 'item 7', 'item 8',
                                                    'item 9', 'item 10', 'item 11', 'item 12',
                                                    'item 13', 'item 14', 'item 15', 'item 16'],
                                         manager=default_ui_manager,
                                         allow_multi_select=True)

        assert selection_list.scroll_bar is not None

        visible_items = [item['text'] for item in selection_list.item_list
                         if item['button_element'] is not None]
        assert visible_items == ['item 1', 'item 2', 'item 3', 'item 4']
        # scroll the list a bit
        selection_list.scroll_bar.has_moved_recently = True
        selection_list.scroll_bar.start_percentage = 0.3
        selection_list.update(time_delta=0.05)

        visible_items = [item['text'] for item in selection_list.item_list
                         if item['button_element'] is not None]
        assert visible_items == ['item 5', 'item 6', 'item 7', 'item 8', 'item 9']

    def test_set_item_list(self, _init_pygame, default_ui_manager,
                           _display_surface_return_none: None):
        selection_list = UISelectionList(relative_rect=pygame.Rect(50, 50, 150, 80),
                                         item_list=['item 1', 'item 2', 'item 3', 'item 4',
                                                    'item 5', 'item 6', 'item 7', 'item 8',
                                                    'item 9', 'item 10', 'item 11', 'item 12',
                                                    'item 13', 'item 14', 'item 15', 'item 16'],
                                         manager=default_ui_manager,
                                         allow_multi_select=True)

        assert selection_list.scroll_bar is not None
        visible_items = [item['text'] for item in selection_list.item_list
                         if item['button_element'] is not None]
        assert visible_items == ['item 1', 'item 2', 'item 3', 'item 4']

        selection_list.set_item_list(['new item 1', 'new item 2',
                                      'new item 3', 'new item 4', 'new item 5',
                                      'new item 6', 'new item 7', 'new item 8',
                                      'new item 9', 'new item 10',
                                      'new item 11', 'new item 12', 'new item 13',
                                      'new item 14', 'new item 15'])

        assert selection_list.scroll_bar is not None
        visible_items = [item['text'] for item in selection_list.item_list
                         if item['button_element'] is not None]
        assert visible_items == ['new item 1', 'new item 2', 'new item 3', 'new item 4']

        selection_list.set_item_list(['another item 1', 'another item 2'])

        assert selection_list.scroll_bar is None
        visible_items = [item['text'] for item in selection_list.item_list
                         if item['button_element'] is not None]
        assert visible_items == ['another item 1', 'another item 2']

    def test_process_event(self, _init_pygame, default_ui_manager,
                           _display_surface_return_none: None):
        selection_list = UISelectionList(relative_rect=pygame.Rect(50, 50, 150, 80),
                                         item_list=['item 1', 'item 2', 'item 3', 'item 4',
                                                    'item 5', 'item 6', 'item 7', 'item 8',
                                                    'item 9', 'item 10', 'item 11', 'item 12',
                                                    'item 13', 'item 14', 'item 15', 'item 16'],
                                         manager=default_ui_manager,
                                         allow_multi_select=True,
                                         allow_double_clicks=True)

        event_data = {'ui_element': selection_list.item_list_container.elements[0]}
        select_event = pygame.event.Event(pygame_gui.UI_BUTTON_PRESSED, event_data)

        selection_list.process_event(select_event)

        confirm_event_fired = False
        event_text = None
        for event in pygame.event.get():
            if (event.type == pygame_gui.UI_SELECTION_LIST_NEW_SELECTION and
                    event.ui_element == selection_list):
                confirm_event_fired = True
                event_text = event.text

        assert confirm_event_fired
        assert event_text == 'item 1'

        event_data = {'ui_element': selection_list.item_list_container.elements[0]}
        unselect_event = pygame.event.Event(pygame_gui.UI_BUTTON_PRESSED, event_data)

        selection_list.process_event(unselect_event)

        confirm_event_fired = False
        event_text = None
        for event in pygame.event.get():
            if (event.type == pygame_gui.UI_SELECTION_LIST_DROPPED_SELECTION and
                    event.ui_element == selection_list):
                confirm_event_fired = True
                event_text = event.text

        assert confirm_event_fired
        assert event_text == 'item 1'

        event_data = {'ui_element': selection_list.item_list_container.elements[0]}
        double_clicked_event = pygame.event.Event(pygame_gui.UI_BUTTON_DOUBLE_CLICKED, event_data)

        selection_list.process_event(double_clicked_event)

        confirm_event_fired = False
        event_text = None
        for event in pygame.event.get():
            if (event.type == pygame_gui.UI_SELECTION_LIST_DOUBLE_CLICKED_SELECTION and
                    event.ui_element == selection_list):
                confirm_event_fired = True
                event_text = event.text

        assert confirm_event_fired
        assert event_text == 'item 1'

        single_selection_list = UISelectionList(relative_rect=pygame.Rect(50, 50, 150, 80),
                                                item_list=['item 1', 'item 2', 'item 3', 'item 4',
                                                           'item 5', 'item 6', 'item 7', 'item 8',
                                                           'item 9', 'item 10',
                                                           'item 11', 'item 12',
                                                           'item 13', 'item 14',
                                                           'item 15', 'item 16'],
                                                manager=default_ui_manager,
                                                allow_multi_select=False,
                                                allow_double_clicks=True)

        event_data = {'ui_element': single_selection_list.item_list_container.elements[0]}
        select_event = pygame.event.Event(pygame_gui.UI_BUTTON_PRESSED, event_data)

        single_selection_list.process_event(select_event)

        event_data = {'ui_element': single_selection_list.item_list_container.elements[1]}
        select_another_event = pygame.event.Event(pygame_gui.UI_BUTTON_PRESSED, event_data)

        single_selection_list.process_event(select_another_event)

        dropped_event_text = None
        select_event_text = None
        for event in pygame.event.get():
            if (event.type == pygame_gui.UI_SELECTION_LIST_NEW_SELECTION and
                    event.ui_element == single_selection_list):
                select_event_text = event.text

            if (event.type == pygame_gui.UI_SELECTION_LIST_DROPPED_SELECTION and
                    event.ui_element == single_selection_list):
                dropped_event_text = event.text

        assert select_event_text == 'item 2' and dropped_event_text == 'item 1'

    def test_set_relative_position(self, _init_pygame, default_ui_manager,
                                   _display_surface_return_none):
        test_container = UIContainer(relative_rect=pygame.Rect(100, 100, 300, 300),
                                     manager=default_ui_manager)
        selection_list = UISelectionList(relative_rect=pygame.Rect(0, 0, 50, 50),
                                         item_list=['item 1', 'item 2', 'item 3', 'item 4',
                                                    'item 5', 'item 6', 'item 7', 'item 8',
                                                    'item 9', 'item 10', 'item 11', 'item 12',
                                                    'item 13', 'item 14', 'item 15', 'item 16'],
                                         manager=default_ui_manager,
                                         container=test_container,
                                         allow_multi_select=True,
                                         anchors={'left': 'left',
                                                  'right': 'left',
                                                  'top': 'top',
                                                  'bottom': 'top'})

        selection_list.set_relative_position((20, 20))
        assert selection_list.rect.topleft == (120, 120)
        assert selection_list.rect.size == (50, 50)
        assert selection_list.rect.bottomright == (170, 170)

        selection_list = UISelectionList(relative_rect=pygame.Rect(0, 0, 50, 50),
                                         item_list=['item 1', 'item 2', 'item 3', 'item 4',
                                                    'item 5', 'item 6', 'item 7', 'item 8',
                                                    'item 9', 'item 10', 'item 11', 'item 12',
                                                    'item 13', 'item 14', 'item 15', 'item 16'],
                                         manager=default_ui_manager,
                                         container=test_container,
                                         allow_multi_select=True,
                                         anchors={'left': 'right',
                                                  'right': 'right',
                                                  'top': 'top',
                                                  'bottom': 'top'})

        selection_list.set_relative_position((-20, 20))
        assert selection_list.rect.topleft == (380, 120)
        assert selection_list.rect.size == (50, 50)
        assert selection_list.rect.bottomright == (430, 170)

        selection_list = UISelectionList(relative_rect=pygame.Rect(0, 0, 50, 50),
                                         item_list=['item 1', 'item 2', 'item 3', 'item 4',
                                                    'item 5', 'item 6', 'item 7', 'item 8',
                                                    'item 9', 'item 10', 'item 11', 'item 12',
                                                    'item 13', 'item 14', 'item 15', 'item 16'],
                                         manager=default_ui_manager,
                                         container=test_container,
                                         allow_multi_select=True,
                                         anchors={'left': 'right',
                                                  'right': 'right',
                                                  'top': 'bottom',
                                                  'bottom': 'bottom'})

        selection_list.set_relative_position((-70, -70))
        assert selection_list.rect.topleft == (330, 330)
        assert selection_list.rect.size == (50, 50)
        assert selection_list.rect.bottomright == (380, 380)

        selection_list = UISelectionList(relative_rect=pygame.Rect(0, 0, 50, 50),
                                         item_list=['item 1', 'item 2', 'item 3', 'item 4',
                                                    'item 5', 'item 6', 'item 7', 'item 8',
                                                    'item 9', 'item 10', 'item 11', 'item 12',
                                                    'item 13', 'item 14', 'item 15', 'item 16'],
                                         manager=default_ui_manager,
                                         container=test_container,
                                         allow_multi_select=True,
                                         anchors={'left': 'left',
                                                  'right': 'left',
                                                  'top': 'bottom',
                                                  'bottom': 'bottom'})

        selection_list.set_relative_position((30, -70))
        assert selection_list.rect.topleft == (130, 330)
        assert selection_list.rect.size == (50, 50)
        assert selection_list.rect.bottomright == (180, 380)

        selection_list = UISelectionList(relative_rect=pygame.Rect(0, 0, 50, 50),
                                         item_list=['item 1', 'item 2', 'item 3', 'item 4',
                                                    'item 5', 'item 6', 'item 7', 'item 8',
                                                    'item 9', 'item 10', 'item 11', 'item 12',
                                                    'item 13', 'item 14', 'item 15', 'item 16'],
                                         manager=default_ui_manager,
                                         container=test_container,
                                         allow_multi_select=True,
                                         anchors={'left': 'left',
                                                  'right': 'right',
                                                  'top': 'top',
                                                  'bottom': 'bottom'})

        assert selection_list.relative_right_margin == 250
        assert selection_list.relative_bottom_margin == 250

        selection_list.set_relative_position((20, 20))
        assert selection_list.rect.topleft == (120, 120)
        assert selection_list.rect.size == (50, 50)
        assert selection_list.rect.bottomright == (170, 170)
        assert selection_list.relative_right_margin == 230
        assert selection_list.relative_bottom_margin == 230

    def test_set_position(self, _init_pygame, default_ui_manager, _display_surface_return_none):
        test_container = UIContainer(relative_rect=pygame.Rect(10, 10, 300, 300),
                                     manager=default_ui_manager)

        selection_list = UISelectionList(relative_rect=pygame.Rect(0, 0, 50, 50),
                                         item_list=['item 1', 'item 2', 'item 3', 'item 4',
                                                    'item 5', 'item 6', 'item 7', 'item 8',
                                                    'item 9', 'item 10', 'item 11', 'item 12',
                                                    'item 13', 'item 14', 'item 15', 'item 16'],
                                         manager=default_ui_manager,
                                         container=test_container,
                                         allow_multi_select=True,
                                         anchors={'left': 'left',
                                                  'right': 'left',
                                                  'top': 'top',
                                                  'bottom': 'top'})

        selection_list.set_position((20, 20))
        assert selection_list.relative_rect.topleft == (10, 10)
        assert selection_list.relative_rect.size == (50, 50)
        assert selection_list.relative_rect.bottomright == (60, 60)

        selection_list = UISelectionList(relative_rect=pygame.Rect(0, 0, 50, 50),
                                         item_list=['item 1', 'item 2', 'item 3', 'item 4',
                                                    'item 5', 'item 6', 'item 7', 'item 8',
                                                    'item 9', 'item 10', 'item 11', 'item 12',
                                                    'item 13', 'item 14', 'item 15', 'item 16'],
                                         manager=default_ui_manager,
                                         container=test_container,
                                         allow_multi_select=True,
                                         anchors={'left': 'right',
                                                  'right': 'right',
                                                  'top': 'top',
                                                  'bottom': 'top'})

        selection_list.set_position((280, 120))
        assert selection_list.relative_rect.topleft == (-30, 110)
        assert selection_list.relative_rect.size == (50, 50)
        assert selection_list.relative_rect.bottomright == (20, 160)

        selection_list = UISelectionList(relative_rect=pygame.Rect(0, 0, 50, 50),
                                         item_list=['item 1', 'item 2', 'item 3', 'item 4',
                                                    'item 5', 'item 6', 'item 7', 'item 8',
                                                    'item 9', 'item 10', 'item 11', 'item 12',
                                                    'item 13', 'item 14', 'item 15', 'item 16'],
                                         manager=default_ui_manager,
                                         container=test_container,
                                         allow_multi_select=True,
                                         anchors={'left': 'right',
                                                  'right': 'right',
                                                  'top': 'bottom',
                                                  'bottom': 'bottom'})

        selection_list.set_position((230, 230))
        assert selection_list.relative_rect.topleft == (-80, -80)
        assert selection_list.relative_rect.size == (50, 50)
        assert selection_list.relative_rect.bottomright == (-30, -30)

        selection_list = UISelectionList(relative_rect=pygame.Rect(0, 0, 50, 50),
                                         item_list=['item 1', 'item 2', 'item 3', 'item 4',
                                                    'item 5', 'item 6', 'item 7', 'item 8',
                                                    'item 9', 'item 10', 'item 11', 'item 12',
                                                    'item 13', 'item 14', 'item 15', 'item 16'],
                                         manager=default_ui_manager,
                                         container=test_container,
                                         allow_multi_select=True,
                                         anchors={'left': 'left',
                                                  'right': 'left',
                                                  'top': 'bottom',
                                                  'bottom': 'bottom'})

        selection_list.set_position((130, 230))
        assert selection_list.relative_rect.topleft == (120, -80)
        assert selection_list.relative_rect.size == (50, 50)
        assert selection_list.relative_rect.bottomright == (170, -30)

        selection_list = UISelectionList(relative_rect=pygame.Rect(0, 0, 50, 50),
                                         item_list=['item 1', 'item 2', 'item 3', 'item 4',
                                                    'item 5', 'item 6', 'item 7', 'item 8',
                                                    'item 9', 'item 10', 'item 11', 'item 12',
                                                    'item 13', 'item 14', 'item 15', 'item 16'],
                                         manager=default_ui_manager,
                                         container=test_container,
                                         allow_multi_select=True,
                                         anchors={'left': 'left',
                                                  'right': 'right',
                                                  'top': 'top',
                                                  'bottom': 'bottom'})

        assert selection_list.relative_right_margin == 250
        assert selection_list.relative_bottom_margin == 250

        selection_list.set_position((20, 20))
        assert selection_list.relative_rect.topleft == (10, 10)
        assert selection_list.relative_rect.size == (50, 50)
        assert selection_list.relative_rect.bottomright == (60, 60)
        assert selection_list.relative_right_margin == 240
        assert selection_list.relative_bottom_margin == 240

    def test_set_dimensions(self, _init_pygame, default_ui_manager, _display_surface_return_none):
        test_container = UIContainer(relative_rect=pygame.Rect(10, 10, 300, 300),
                                     manager=default_ui_manager)

        selection_list = UISelectionList(relative_rect=pygame.Rect(30, 30, 50, 50),
                                         item_list=['item 1', 'item 2', 'item 3', 'item 4',
                                                    'item 5', 'item 6', 'item 7', 'item 8',
                                                    'item 9', 'item 10', 'item 11', 'item 12',
                                                    'item 13', 'item 14', 'item 15', 'item 16'],
                                         manager=default_ui_manager,
                                         container=test_container,
                                         allow_multi_select=True,
                                         anchors={'left': 'left',
                                                  'right': 'left',
                                                  'top': 'top',
                                                  'bottom': 'top'})
        assert selection_list.relative_right_margin is None
        assert selection_list.relative_bottom_margin is None

        selection_list.set_dimensions((20, 20))
        assert selection_list.relative_rect.topleft == (30, 30)
        assert selection_list.relative_rect.size == (20, 20)
        assert selection_list.relative_rect.bottomright == (50, 50)
        assert selection_list.rect.topleft == (40, 40)
        assert selection_list.rect.size == (20, 20)
        assert selection_list.rect.bottomright == (60, 60)
        assert selection_list.relative_right_margin is None
        assert selection_list.relative_bottom_margin is None

        selection_list = UISelectionList(relative_rect=pygame.Rect(-60, 10, 50, 50),
                                         item_list=['item 1', 'item 2', 'item 3', 'item 4',
                                                    'item 5', 'item 6', 'item 7', 'item 8',
                                                    'item 9', 'item 10', 'item 11', 'item 12',
                                                    'item 13', 'item 14', 'item 15', 'item 16'],
                                         manager=default_ui_manager,
                                         container=test_container,
                                         allow_multi_select=True,
                                         anchors={'left': 'right',
                                                  'right': 'right',
                                                  'top': 'top',
                                                  'bottom': 'top'})

        assert selection_list.relative_right_margin == 10
        assert selection_list.relative_bottom_margin is None
        selection_list.set_dimensions((60, 60))
        assert selection_list.relative_rect.topleft == (-60, 10)
        assert selection_list.relative_rect.size == (60, 60)
        assert selection_list.relative_rect.bottomright == (0, 70)
        assert selection_list.rect.topleft == (250, 20)
        assert selection_list.rect.size == (60, 60)
        assert selection_list.rect.bottomright == (310, 80)
        assert selection_list.relative_right_margin == 0
        assert selection_list.relative_bottom_margin is None

        selection_list = UISelectionList(relative_rect=pygame.Rect(-70, -70, 50, 50),
                                         item_list=['item 1', 'item 2', 'item 3', 'item 4',
                                                    'item 5', 'item 6', 'item 7', 'item 8',
                                                    'item 9', 'item 10', 'item 11', 'item 12',
                                                    'item 13', 'item 14', 'item 15', 'item 16'],
                                         manager=default_ui_manager,
                                         container=test_container,
                                         allow_multi_select=True,
                                         anchors={'left': 'right',
                                                  'right': 'right',
                                                  'top': 'bottom',
                                                  'bottom': 'bottom'})

        assert selection_list.relative_right_margin == 20
        assert selection_list.relative_bottom_margin == 20
        selection_list.set_dimensions((30, 30))
        assert selection_list.relative_rect.topleft == (-70, -70)
        assert selection_list.relative_rect.size == (30, 30)
        assert selection_list.relative_rect.bottomright == (-40, -40)
        assert selection_list.rect.topleft == (240, 240)
        assert selection_list.rect.size == (30, 30)
        assert selection_list.rect.bottomright == (270, 270)
        assert selection_list.relative_right_margin == 40
        assert selection_list.relative_bottom_margin == 40

        selection_list = UISelectionList(relative_rect=pygame.Rect(50, -50, 50, 50),
                                         item_list=['item 1', 'item 2', 'item 3', 'item 4',
                                                    'item 5', 'item 6', 'item 7', 'item 8',
                                                    'item 9', 'item 10', 'item 11', 'item 12',
                                                    'item 13', 'item 14', 'item 15', 'item 16'],
                                         manager=default_ui_manager,
                                         container=test_container,
                                         allow_multi_select=True,
                                         anchors={'left': 'left',
                                                  'right': 'left',
                                                  'top': 'bottom',
                                                  'bottom': 'bottom'})

        assert selection_list.relative_right_margin is None
        assert selection_list.relative_bottom_margin == 0

        selection_list.set_dimensions((100, 100))
        assert selection_list.relative_rect.topleft == (50, -50)
        assert selection_list.relative_rect.size == (100, 100)
        assert selection_list.relative_rect.bottomright == (150, 50)
        assert selection_list.rect.topleft == (60, 260)
        assert selection_list.rect.size == (100, 100)
        assert selection_list.rect.bottomright == (160, 360)
        assert selection_list.relative_right_margin is None
        assert selection_list.relative_bottom_margin == -50

        selection_list = UISelectionList(relative_rect=pygame.Rect(10, 10, 50, 50),
                                         item_list=['item 1', 'item 2', 'item 3', 'item 4',
                                                    'item 5', 'item 6', 'item 7', 'item 8',
                                                    'item 9', 'item 10', 'item 11', 'item 12',
                                                    'item 13', 'item 14', 'item 15', 'item 16'],
                                         manager=default_ui_manager,
                                         container=test_container,
                                         allow_multi_select=True,
                                         anchors={'left': 'left',
                                                  'right': 'right',
                                                  'top': 'top',
                                                  'bottom': 'bottom'})

        assert selection_list.relative_right_margin == 240
        assert selection_list.relative_bottom_margin == 240

        selection_list.set_dimensions((90, 90))
        assert selection_list.relative_rect.topleft == (10, 10)
        assert selection_list.relative_rect.size == (90, 90)
        assert selection_list.relative_rect.bottomright == (100, 100)
        assert selection_list.rect.topleft == (20, 20)
        assert selection_list.rect.size == (90, 90)
        assert selection_list.rect.bottomright == (110, 110)
        assert selection_list.relative_right_margin == 200
        assert selection_list.relative_bottom_margin == 200

    def test_kill(self, _init_pygame, default_ui_manager: IUIManagerInterface,
                  _display_surface_return_none):
        selection_list = UISelectionList(relative_rect=pygame.Rect(0, 0, 50, 80),
                                         item_list=['item 1', 'item 2', 'item 3', 'item 4',
                                                    'item 5', 'item 6', 'item 7', 'item 8',
                                                    'item 9', 'item 10', 'item 11', 'item 12',
                                                    'item 13', 'item 14', 'item 15', 'item 16'],
                                         manager=default_ui_manager,
                                         allow_multi_select=True)

        assert len(default_ui_manager.get_root_container().elements) == 2
        assert len(default_ui_manager.get_sprite_group().sprites()) == 13

        selection_list_sprites = [default_ui_manager.get_root_container(),
                                  selection_list,
                                  selection_list.list_and_scroll_bar_container,
                                  selection_list.item_list_container,
                                  selection_list.scroll_bar,
                                  selection_list.scroll_bar.button_container,
                                  *selection_list.item_list_container.elements,
                                  selection_list.scroll_bar.top_button,
                                  selection_list.scroll_bar.bottom_button,
                                  selection_list.scroll_bar.sliding_button]
        assert default_ui_manager.get_sprite_group().sprites() == selection_list_sprites
        selection_list.kill()
        assert len(default_ui_manager.get_root_container().elements) == 0
        assert len(default_ui_manager.get_sprite_group().sprites()) == 1
        empty_ui_sprites = [default_ui_manager.get_root_container()]
        assert default_ui_manager.get_sprite_group().sprites() == empty_ui_sprites

    def test_rebuild_from_changed_theme_data_non_default(self, _init_pygame,
                                                         _display_surface_return_none):
        manager = UIManager((800, 600), os.path.join("tests", "data", "themes",
                                                     "ui_selection_list_non_default.json"))
        selection_list = UISelectionList(relative_rect=pygame.Rect(0, 0, 50, 80),
                                         item_list=['item 1', 'item 2', 'item 3', 'item 4',
                                                    'item 5', 'item 6', 'item 7', 'item 8',
                                                    'item 9', 'item 10', 'item 11', 'item 12',
                                                    'item 13', 'item 14', 'item 15', 'item 16'],
                                         manager=manager,
                                         allow_multi_select=True)

        assert selection_list.image is not None

    @pytest.mark.filterwarnings("ignore:Invalid value")
    @pytest.mark.filterwarnings("ignore:Colour hex code")
    @pytest.mark.filterwarnings("ignore:Invalid gradient")
    @pytest.mark.filterwarnings("ignore:Unable to load")
    def test_rebuild_from_changed_theme_data_bad_values(self, _init_pygame,
                                                        _display_surface_return_none):
        manager = UIManager((800, 600), os.path.join("tests", "data", "themes",
                                                     "ui_selection_list_bad_values.json"))
        selection_list = UISelectionList(relative_rect=pygame.Rect(0, 0, 50, 80),
                                         item_list=['item 1', 'item 2', 'item 3', 'item 4',
                                                    'item 5', 'item 6', 'item 7', 'item 8',
                                                    'item 9', 'item 10', 'item 11', 'item 12',
                                                    'item 13', 'item 14', 'item 15', 'item 16'],
                                         manager=manager,
                                         allow_multi_select=True)

        assert selection_list.image is not None

    def test_disable(self, _init_pygame: None, default_ui_manager: UIManager,
                     _display_surface_return_none: None):
        selection_list = UISelectionList(relative_rect=pygame.Rect(50, 50, 150, 400),
                                         item_list=['green', 'eggs', 'and', 'ham'],
                                         manager=default_ui_manager)

        assert selection_list.get_single_selection() is None

        selection_list.disable()
        assert selection_list.is_enabled is False
        assert selection_list.item_list_container.is_enabled is False

        # process a mouse button down event
        list_button = selection_list.item_list_container.elements[0]
        list_button.process_event(
            pygame.event.Event(pygame.MOUSEBUTTONDOWN, {'button': 1,
                                                        'pos': list_button.rect.center}))

        # process a mouse button up event
        list_button.process_event(
            pygame.event.Event(pygame.MOUSEBUTTONUP, {'button': 1,
                                                      'pos': list_button.rect.center}))

        for event in pygame.event.get():
            default_ui_manager.process_events(event)

        assert selection_list.get_single_selection() is None

    def test_enable(self, _init_pygame: None, default_ui_manager: UIManager,
                    _display_surface_return_none: None):
        selection_list = UISelectionList(relative_rect=pygame.Rect(50, 50, 150, 400),
                                         item_list=['green', 'eggs', 'and', 'ham'],
                                         manager=default_ui_manager)

        assert selection_list.get_single_selection() is None

        selection_list.disable()
        selection_list.enable()
        assert selection_list.is_enabled is True
        assert selection_list.item_list_container.is_enabled is True

        # process a mouse button down event
        list_button = selection_list.item_list_container.elements[0]
        list_button.process_event(
            pygame.event.Event(pygame.MOUSEBUTTONDOWN, {'button': 1,
                                                        'pos': list_button.rect.center}))

        # process a mouse button up event
        list_button.process_event(
            pygame.event.Event(pygame.MOUSEBUTTONUP, {'button': 1,
                                                      'pos': list_button.rect.center}))

        for event in pygame.event.get():
            default_ui_manager.process_events(event)

        assert selection_list.get_single_selection() == 'green'

    def test_show(self, _init_pygame, default_ui_manager, _display_surface_return_none):
        selection_list = UISelectionList(relative_rect=pygame.Rect(0, 0, 50, 80),
                                         item_list=['item 1', 'item 2', 'item 3', 'item 4',
                                                    'item 5', 'item 6', 'item 7', 'item 8',
                                                    'item 9', 'item 10', 'item 11', 'item 12',
                                                    'item 13', 'item 14', 'item 15', 'item 16'],
                                         manager=default_ui_manager,
                                         allow_multi_select=True, visible=0)

        assert selection_list.visible == 0

        assert selection_list.list_and_scroll_bar_container.visible == 0
        assert selection_list.item_list_container.visible == 0

        assert selection_list.scroll_bar.visible == 0
        assert selection_list.scroll_bar.button_container.visible == 0
        assert selection_list.scroll_bar.bottom_button.visible == 0
        assert selection_list.scroll_bar.top_button.visible == 0
        assert selection_list.scroll_bar.sliding_button.visible == 0

        selection_list.show()

        assert selection_list.visible == 1

        assert selection_list.list_and_scroll_bar_container.visible == 1
        assert selection_list.item_list_container.visible == 1

        assert selection_list.scroll_bar.visible == 1
        assert selection_list.scroll_bar.button_container.visible == 1
        assert selection_list.scroll_bar.bottom_button.visible == 1
        assert selection_list.scroll_bar.top_button.visible == 1
        assert selection_list.scroll_bar.sliding_button.visible == 1

    def test_hide(self, _init_pygame, default_ui_manager, _display_surface_return_none):
        selection_list = UISelectionList(relative_rect=pygame.Rect(0, 0, 50, 80),
                                         item_list=['item 1', 'item 2', 'item 3', 'item 4',
                                                    'item 5', 'item 6', 'item 7', 'item 8',
                                                    'item 9', 'item 10', 'item 11', 'item 12',
                                                    'item 13', 'item 14', 'item 15', 'item 16'],
                                         manager=default_ui_manager,
                                         allow_multi_select=True)

        assert selection_list.visible == 1

        assert selection_list.list_and_scroll_bar_container.visible == 1
        assert selection_list.item_list_container.visible == 1

        assert selection_list.scroll_bar.visible == 1
        assert selection_list.scroll_bar.button_container.visible == 1
        assert selection_list.scroll_bar.bottom_button.visible == 1
        assert selection_list.scroll_bar.top_button.visible == 1
        assert selection_list.scroll_bar.sliding_button.visible == 1

        selection_list.hide()

        assert selection_list.visible == 0

        assert selection_list.list_and_scroll_bar_container.visible == 0
        assert selection_list.item_list_container.visible == 0

        assert selection_list.scroll_bar.visible == 0
        assert selection_list.scroll_bar.button_container.visible == 0
        assert selection_list.scroll_bar.bottom_button.visible == 0
        assert selection_list.scroll_bar.top_button.visible == 0
        assert selection_list.scroll_bar.sliding_button.visible == 0

    def test_show_hide_rendering(self, _init_pygame, default_ui_manager, _display_surface_return_none):
        resolution = (400, 400)
        empty_surface = pygame.Surface(resolution)
        empty_surface.fill(pygame.Color(0, 0, 0))

        surface = empty_surface.copy()
        manager = UIManager(resolution)

        selection_list = UISelectionList(relative_rect=pygame.Rect(100, 100, 400, 400),
                                         item_list=['item 1', 'item 2', 'item 3', 'item 4',
                                                    'item 5', 'item 6', 'item 7', 'item 8',
                                                    'item 9', 'item 10', 'item 11', 'item 12',
                                                    'item 13', 'item 14', 'item 15', 'item 16'],
                                         manager=manager,
                                         allow_multi_select=True,
                                         visible=0)
        manager.update(0.01)
        manager.draw_ui(surface)
        assert compare_surfaces(empty_surface, surface)

        surface.fill(pygame.Color(0, 0, 0))
        selection_list.show()
        manager.update(0.01)
        manager.draw_ui(surface)
        assert not compare_surfaces(empty_surface, surface)

        surface.fill(pygame.Color(0, 0, 0))
        selection_list.hide()
        manager.update(0.01)
        manager.draw_ui(surface)
        assert compare_surfaces(empty_surface, surface)

<<<<<<< HEAD

if __name__ == '__main__':
    pytest.console_main()
=======
    def test_default_selection_exceptions(self):
        """
        Test that all exceptions throw appropriately:
        1. ValueError if a list of strings/string tuples is passed to a single-selection list.
        2. TypeError is a completely invalid type (like an object) is passed.
        3. ValueError if ANY of the requested default values are not actually present in the item
            list.
        """
        resolution = (400, 400)
        manager = UIManager(resolution)
        lst = [f'item {n}' for n in range(20)]

        # Test Case 1
        test_case_1_throws = False
        try:
            UISelectionList(
                relative_rect=pygame.Rect(100, 100, 400, 400),
                item_list=lst,
                default_selection=['item 1', 'item 2'],
                manager=manager
            )
        except ValueError as e:
            assert 'Multiple default values' in str(e)
            test_case_1_throws = True

        assert test_case_1_throws is True

        # Test Case 2
        test_case_2_throws = False
        try:
            UISelectionList(
                relative_rect=pygame.Rect(100, 100, 400, 400),
                item_list=lst,
                default_selection=4,
                manager=manager
            )
        except TypeError as e:
            assert 'is not a string or (str, str) tuple.' in str(e)
            test_case_2_throws = True

        assert test_case_2_throws is True

        # Test Case 3 for single-selection lists
        test_case_3_single_throws = False
        try:
            UISelectionList(
                relative_rect=pygame.Rect(100, 100, 400, 400),
                item_list=lst,
                default_selection='I am not in the list',
                manager=manager
            )
        except ValueError as e:
            assert 'not found in selection list' in str(e)
            test_case_3_single_throws = True

        assert test_case_3_single_throws is True

        # Test Case 4 for multi-select lists.
        test_case_3_multiple_throws = False
        try:
            UISelectionList(
                relative_rect=pygame.Rect(100, 100, 400, 400),
                item_list=lst,
                default_selection=['item 1', 'I am not in the list'],
                allow_multi_select=True,
                manager=manager
            )
        except ValueError as e:
            assert 'not found in selection list' in str(e)
            test_case_3_multiple_throws = True

        assert test_case_3_multiple_throws is True

    def test_default_selection_sets_correctly(self):
        """
        Test that the default selection parameter ACTUALLY sets the values.
        """
        resolution = (400, 400)
        manager = UIManager(resolution)
        lst = [f'item {i}' for i in range(20)]
        selection = 'item 10'

        # Single-selection list default.
        single_list = UISelectionList(
            relative_rect=pygame.Rect(100, 100, 400, 400),
            item_list=lst,
            default_selection=selection,
            manager=manager
        )

        assert selection == single_list.get_single_selection()

        # Multi-selection list defaults.
        selection = ['item 3', 'item 10', 'item 15']
        multi_list = UISelectionList(
            relative_rect=pygame.Rect(100, 100, 400, 400),
            item_list=lst,
            default_selection=selection,
            allow_multi_select=True,
            manager=manager
        )

        assert selection == multi_list.get_multi_selection()

    def test_default_selection_changes(
        self,
        _init_pygame,
        default_ui_manager,
        default_display_surface,
        _display_surface_return_none
    ):
        """
        Test that the default selection parameter does not permanently fix the list selection.
        """
        resolution = (400, 400)
        manager = UIManager(resolution)
        lst = [f'item {i}' for i in range(0, 20)]
        default = 10
        new_selection = 5

        # Test single selection list
        single_list = UISelectionList(
            relative_rect=pygame.Rect(100, 100, 400, 400),
            item_list=lst,
            default_selection=lst[default],
            manager=manager
        )

        event_data = {'user_type': pygame_gui.UI_BUTTON_PRESSED,
                      'ui_element': single_list.item_list_container.elements[new_selection]}
        select_event = pygame.event.Event(pygame.USEREVENT, event_data)
        single_list.process_event(select_event)

        assert lst[new_selection] == single_list.get_single_selection()

        # Test multi-selection list
        default = [lst[10], lst[17]]
        selections = [4, 10, 15]

        multi_list = UISelectionList(
            relative_rect=pygame.Rect(100, 100, 400, 400),
            item_list=lst,
            default_selection=default,
            allow_multi_select=True,
            manager=manager
        )

        for selection in selections:
            event_data = {'user_type': pygame_gui.UI_BUTTON_PRESSED,
                          'ui_element': multi_list.item_list_container.elements[selection]}
            select_event = pygame.event.Event(pygame.USEREVENT, event_data)
            multi_list.process_event(select_event)

        final_vals = multi_list.get_multi_selection()
        assert len(final_vals) == 3
        assert lst[10] not in final_vals
        assert lst[4] in final_vals
        assert lst[15] in final_vals
        assert lst[17] in final_vals
>>>>>>> 3e522246
<|MERGE_RESOLUTION|>--- conflicted
+++ resolved
@@ -769,11 +769,6 @@
         manager.draw_ui(surface)
         assert compare_surfaces(empty_surface, surface)
 
-<<<<<<< HEAD
-
-if __name__ == '__main__':
-    pytest.console_main()
-=======
     def test_default_selection_exceptions(self):
         """
         Test that all exceptions throw appropriately:
@@ -933,4 +928,7 @@
         assert lst[4] in final_vals
         assert lst[15] in final_vals
         assert lst[17] in final_vals
->>>>>>> 3e522246
+
+
+if __name__ == '__main__':
+    pytest.console_main()