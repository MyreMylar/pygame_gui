import os
import pytest
import pygame
import pygame_gui

from tests.shared_fixtures import _init_pygame, default_ui_manager
from tests.shared_fixtures import default_display_surface, _display_surface_return_none

from pygame_gui.core.interfaces import IUIManagerInterface
from pygame_gui.core.ui_container import UIContainer
from pygame_gui.elements.ui_selection_list import UISelectionList
from pygame_gui.ui_manager import UIManager


class TestUISelectionList:

    def test_creation(self, _init_pygame, default_ui_manager,
                      _display_surface_return_none):
        UISelectionList(relative_rect=pygame.Rect(50, 50, 150, 400),
                        item_list=['green', 'eggs', 'and', 'ham'],
                        manager=default_ui_manager)

    def test_get_single_selection(self, _init_pygame, default_ui_manager,
                                  _display_surface_return_none):
        selection_list = UISelectionList(relative_rect=pygame.Rect(50, 50, 150, 400),
                                         item_list=['green', 'eggs', 'and', 'ham'],
                                         manager=default_ui_manager)

        assert selection_list.get_single_selection() is None

        event_data = {'user_type': pygame_gui.UI_BUTTON_PRESSED,
                      'ui_element': selection_list.item_list_container.elements[0]}
        press_list_item_event = pygame.event.Event(pygame.USEREVENT, event_data)
        default_ui_manager.process_events(press_list_item_event)

        assert selection_list.get_single_selection() == 'green'

        selection_list.item_list[1]['selected'] = True
        with pytest.raises(RuntimeError,
                           match='More than one item selected in single-selection, selection list'):
            selection_list.get_single_selection()

        multi_selection_list = UISelectionList(relative_rect=pygame.Rect(50, 50, 150, 400),
                                               item_list=['green', 'eggs', 'and', 'ham'],
                                               manager=default_ui_manager,
                                               allow_multi_select=True)
        with pytest.raises(RuntimeError,
                           match='Requesting single selection, from multi-selection list'):
            multi_selection_list.get_single_selection()

    def test_get_multi_selection(self, _init_pygame, default_ui_manager,
                                 _display_surface_return_none):
        selection_list = UISelectionList(relative_rect=pygame.Rect(50, 50, 150, 400),
                                         item_list=['green', 'eggs', 'and', 'ham'],
                                         manager=default_ui_manager,
                                         allow_multi_select=True)

        assert selection_list.get_multi_selection() == []

        event_data = {'user_type': pygame_gui.UI_BUTTON_PRESSED,
                      'ui_element': selection_list.item_list_container.elements[0]}
        press_list_item_event = pygame.event.Event(pygame.USEREVENT, event_data)
        default_ui_manager.process_events(press_list_item_event)

        assert selection_list.get_multi_selection() == ['green']

        event_data = {'user_type': pygame_gui.UI_BUTTON_PRESSED,
                      'ui_element': selection_list.item_list_container.elements[1]}
        press_list_item_event = pygame.event.Event(pygame.USEREVENT, event_data)
        default_ui_manager.process_events(press_list_item_event)
        assert selection_list.get_multi_selection() == ['green', 'eggs']

        single_selection_list = UISelectionList(relative_rect=pygame.Rect(50, 50, 150, 400),
                                                item_list=['green', 'eggs', 'and', 'ham'],
                                                manager=default_ui_manager)
        with pytest.raises(RuntimeError,
                           match='Requesting multi selection, from single-selection list'):
            single_selection_list.get_multi_selection()

    def test_update(self, _init_pygame, default_ui_manager, _display_surface_return_none: None):
        selection_list = UISelectionList(relative_rect=pygame.Rect(50, 50, 150, 80),
                                         item_list=['item 1', 'item 2', 'item 3', 'item 4',
                                                    'item 5', 'item 6', 'item 7', 'item 8',
                                                    'item 9', 'item 10', 'item 11', 'item 12',
                                                    'item 13', 'item 14', 'item 15', 'item 16'],
                                         manager=default_ui_manager,
                                         allow_multi_select=True)

        assert selection_list.scroll_bar is not None

        visible_items = [item['text'] for item in selection_list.item_list
                         if item['button_element'] is not None]
        assert visible_items == ['item 1', 'item 2', 'item 3', 'item 4']
        # scroll the list a bit
        selection_list.scroll_bar.has_moved_recently = True
        selection_list.scroll_bar.start_percentage = 0.3
        selection_list.update(time_delta=0.05)

        visible_items = [item['text'] for item in selection_list.item_list
                         if item['button_element'] is not None]
        assert visible_items == ['item 5', 'item 6', 'item 7', 'item 8', 'item 9']

    def test_set_item_list(self, _init_pygame, default_ui_manager,
                           _display_surface_return_none: None):
        selection_list = UISelectionList(relative_rect=pygame.Rect(50, 50, 150, 80),
                                         item_list=['item 1', 'item 2', 'item 3', 'item 4',
                                                    'item 5', 'item 6', 'item 7', 'item 8',
                                                    'item 9', 'item 10', 'item 11', 'item 12',
                                                    'item 13', 'item 14', 'item 15', 'item 16'],
                                         manager=default_ui_manager,
                                         allow_multi_select=True)

        assert selection_list.scroll_bar is not None
        visible_items = [item['text'] for item in selection_list.item_list
                         if item['button_element'] is not None]
        assert visible_items == ['item 1', 'item 2', 'item 3', 'item 4']

        selection_list.set_item_list(['new item 1', 'new item 2',
                                      'new item 3', 'new item 4', 'new item 5',
                                      'new item 6', 'new item 7', 'new item 8',
                                      'new item 9', 'new item 10',
                                      'new item 11', 'new item 12', 'new item 13',
                                      'new item 14', 'new item 15'])

        assert selection_list.scroll_bar is not None
        visible_items = [item['text'] for item in selection_list.item_list
                         if item['button_element'] is not None]
        assert visible_items == ['new item 1', 'new item 2', 'new item 3', 'new item 4']

        selection_list.set_item_list(['another item 1', 'another item 2'])

        assert selection_list.scroll_bar is None
        visible_items = [item['text'] for item in selection_list.item_list
                         if item['button_element'] is not None]
        assert visible_items == ['another item 1', 'another item 2']

    def test_process_event(self, _init_pygame, default_ui_manager,
                           _display_surface_return_none: None):
        selection_list = UISelectionList(relative_rect=pygame.Rect(50, 50, 150, 80),
                                         item_list=['item 1', 'item 2', 'item 3', 'item 4',
                                                    'item 5', 'item 6', 'item 7', 'item 8',
                                                    'item 9', 'item 10', 'item 11', 'item 12',
                                                    'item 13', 'item 14', 'item 15', 'item 16'],
                                         manager=default_ui_manager,
                                         allow_multi_select=True,
                                         allow_double_clicks=True)

        event_data = {'user_type': pygame_gui.UI_BUTTON_PRESSED,
                      'ui_element': selection_list.item_list_container.elements[0]}
        select_event = pygame.event.Event(pygame.USEREVENT, event_data)

        selection_list.process_event(select_event)

        confirm_event_fired = False
        event_text = None
        for event in pygame.event.get():
            if (event.type == pygame.USEREVENT and
                    event.user_type == pygame_gui.UI_SELECTION_LIST_NEW_SELECTION and
                    event.ui_element == selection_list):
                confirm_event_fired = True
                event_text = event.text

        assert confirm_event_fired
        assert event_text == 'item 1'

        event_data = {'user_type': pygame_gui.UI_BUTTON_PRESSED,
                      'ui_element': selection_list.item_list_container.elements[0]}
        unselect_event = pygame.event.Event(pygame.USEREVENT, event_data)

        selection_list.process_event(unselect_event)

        confirm_event_fired = False
        event_text = None
        for event in pygame.event.get():
            if (event.type == pygame.USEREVENT and
                    event.user_type == pygame_gui.UI_SELECTION_LIST_DROPPED_SELECTION and
                    event.ui_element == selection_list):
                confirm_event_fired = True
                event_text = event.text

        assert confirm_event_fired
        assert event_text == 'item 1'

        event_data = {'user_type': pygame_gui.UI_BUTTON_DOUBLE_CLICKED,
                      'ui_element': selection_list.item_list_container.elements[0]}
        double_clicked_event = pygame.event.Event(pygame.USEREVENT, event_data)

        selection_list.process_event(double_clicked_event)

        confirm_event_fired = False
        event_text = None
        for event in pygame.event.get():
            if (event.type == pygame.USEREVENT and
                    event.user_type == pygame_gui.UI_SELECTION_LIST_DOUBLE_CLICKED_SELECTION and
                    event.ui_element == selection_list):
                confirm_event_fired = True
                event_text = event.text

        assert confirm_event_fired
        assert event_text == 'item 1'

        single_selection_list = UISelectionList(relative_rect=pygame.Rect(50, 50, 150, 80),
                                                item_list=['item 1', 'item 2', 'item 3', 'item 4',
                                                           'item 5', 'item 6', 'item 7', 'item 8',
                                                           'item 9', 'item 10',
                                                           'item 11', 'item 12',
                                                           'item 13', 'item 14',
                                                           'item 15', 'item 16'],
                                                manager=default_ui_manager,
                                                allow_multi_select=False,
                                                allow_double_clicks=True)

        event_data = {'user_type': pygame_gui.UI_BUTTON_PRESSED,
                      'ui_element': single_selection_list.item_list_container.elements[0]}
        select_event = pygame.event.Event(pygame.USEREVENT, event_data)

        single_selection_list.process_event(select_event)

        event_data = {'user_type': pygame_gui.UI_BUTTON_PRESSED,
                      'ui_element': single_selection_list.item_list_container.elements[1]}
        select_another_event = pygame.event.Event(pygame.USEREVENT, event_data)

        single_selection_list.process_event(select_another_event)

        dropped_event_text = None
        select_event_text = None
        for event in pygame.event.get():
            if (event.type == pygame.USEREVENT and
                    event.user_type == pygame_gui.UI_SELECTION_LIST_NEW_SELECTION and
                    event.ui_element == single_selection_list):
                select_event_text = event.text

            if (event.type == pygame.USEREVENT and
                    event.user_type == pygame_gui.UI_SELECTION_LIST_DROPPED_SELECTION and
                    event.ui_element == single_selection_list):
                dropped_event_text = event.text

        assert select_event_text == 'item 2' and dropped_event_text == 'item 1'

    def test_set_relative_position(self, _init_pygame, default_ui_manager,
                                   _display_surface_return_none):
        test_container = UIContainer(relative_rect=pygame.Rect(100, 100, 300, 300),
                                     manager=default_ui_manager)
        selection_list = UISelectionList(relative_rect=pygame.Rect(0, 0, 50, 50),
                                         item_list=['item 1', 'item 2', 'item 3', 'item 4',
                                                    'item 5', 'item 6', 'item 7', 'item 8',
                                                    'item 9', 'item 10', 'item 11', 'item 12',
                                                    'item 13', 'item 14', 'item 15', 'item 16'],
                                         manager=default_ui_manager,
                                         container=test_container,
                                         allow_multi_select=True,
                                         anchors={'left': 'left',
                                                  'right': 'left',
                                                  'top': 'top',
                                                  'bottom': 'top'})

        selection_list.set_relative_position((20, 20))
        assert selection_list.rect.topleft == (120, 120)
        assert selection_list.rect.size == (50, 50)
        assert selection_list.rect.bottomright == (170, 170)

        selection_list = UISelectionList(relative_rect=pygame.Rect(0, 0, 50, 50),
                                         item_list=['item 1', 'item 2', 'item 3', 'item 4',
                                                    'item 5', 'item 6', 'item 7', 'item 8',
                                                    'item 9', 'item 10', 'item 11', 'item 12',
                                                    'item 13', 'item 14', 'item 15', 'item 16'],
                                         manager=default_ui_manager,
                                         container=test_container,
                                         allow_multi_select=True,
                                         anchors={'left': 'right',
                                                  'right': 'right',
                                                  'top': 'top',
                                                  'bottom': 'top'})

        selection_list.set_relative_position((-20, 20))
        assert selection_list.rect.topleft == (380, 120)
        assert selection_list.rect.size == (50, 50)
        assert selection_list.rect.bottomright == (430, 170)

        selection_list = UISelectionList(relative_rect=pygame.Rect(0, 0, 50, 50),
                                         item_list=['item 1', 'item 2', 'item 3', 'item 4',
                                                    'item 5', 'item 6', 'item 7', 'item 8',
                                                    'item 9', 'item 10', 'item 11', 'item 12',
                                                    'item 13', 'item 14', 'item 15', 'item 16'],
                                         manager=default_ui_manager,
                                         container=test_container,
                                         allow_multi_select=True,
                                         anchors={'left': 'right',
                                                  'right': 'right',
                                                  'top': 'bottom',
                                                  'bottom': 'bottom'})

        selection_list.set_relative_position((-70, -70))
        assert selection_list.rect.topleft == (330, 330)
        assert selection_list.rect.size == (50, 50)
        assert selection_list.rect.bottomright == (380, 380)

        selection_list = UISelectionList(relative_rect=pygame.Rect(0, 0, 50, 50),
                                         item_list=['item 1', 'item 2', 'item 3', 'item 4',
                                                    'item 5', 'item 6', 'item 7', 'item 8',
                                                    'item 9', 'item 10', 'item 11', 'item 12',
                                                    'item 13', 'item 14', 'item 15', 'item 16'],
                                         manager=default_ui_manager,
                                         container=test_container,
                                         allow_multi_select=True,
                                         anchors={'left': 'left',
                                                  'right': 'left',
                                                  'top': 'bottom',
                                                  'bottom': 'bottom'})

        selection_list.set_relative_position((30, -70))
        assert selection_list.rect.topleft == (130, 330)
        assert selection_list.rect.size == (50, 50)
        assert selection_list.rect.bottomright == (180, 380)

        selection_list = UISelectionList(relative_rect=pygame.Rect(0, 0, 50, 50),
                                         item_list=['item 1', 'item 2', 'item 3', 'item 4',
                                                    'item 5', 'item 6', 'item 7', 'item 8',
                                                    'item 9', 'item 10', 'item 11', 'item 12',
                                                    'item 13', 'item 14', 'item 15', 'item 16'],
                                         manager=default_ui_manager,
                                         container=test_container,
                                         allow_multi_select=True,
                                         anchors={'left': 'left',
                                                  'right': 'right',
                                                  'top': 'top',
                                                  'bottom': 'bottom'})

        assert selection_list.relative_right_margin == 250
        assert selection_list.relative_bottom_margin == 250

        selection_list.set_relative_position((20, 20))
        assert selection_list.rect.topleft == (120, 120)
        assert selection_list.rect.size == (50, 50)
        assert selection_list.rect.bottomright == (170, 170)
        assert selection_list.relative_right_margin == 230
        assert selection_list.relative_bottom_margin == 230

    def test_set_position(self, _init_pygame, default_ui_manager, _display_surface_return_none):
        test_container = UIContainer(relative_rect=pygame.Rect(10, 10, 300, 300),
                                     manager=default_ui_manager)

        selection_list = UISelectionList(relative_rect=pygame.Rect(0, 0, 50, 50),
                                         item_list=['item 1', 'item 2', 'item 3', 'item 4',
                                                    'item 5', 'item 6', 'item 7', 'item 8',
                                                    'item 9', 'item 10', 'item 11', 'item 12',
                                                    'item 13', 'item 14', 'item 15', 'item 16'],
                                         manager=default_ui_manager,
                                         container=test_container,
                                         allow_multi_select=True,
                                         anchors={'left': 'left',
                                                  'right': 'left',
                                                  'top': 'top',
                                                  'bottom': 'top'})

        selection_list.set_position((20, 20))
        assert selection_list.relative_rect.topleft == (10, 10)
        assert selection_list.relative_rect.size == (50, 50)
        assert selection_list.relative_rect.bottomright == (60, 60)

        selection_list = UISelectionList(relative_rect=pygame.Rect(0, 0, 50, 50),
                                         item_list=['item 1', 'item 2', 'item 3', 'item 4',
                                                    'item 5', 'item 6', 'item 7', 'item 8',
                                                    'item 9', 'item 10', 'item 11', 'item 12',
                                                    'item 13', 'item 14', 'item 15', 'item 16'],
                                         manager=default_ui_manager,
                                         container=test_container,
                                         allow_multi_select=True,
                                         anchors={'left': 'right',
                                                  'right': 'right',
                                                  'top': 'top',
                                                  'bottom': 'top'})

        selection_list.set_position((280, 120))
        assert selection_list.relative_rect.topleft == (-30, 110)
        assert selection_list.relative_rect.size == (50, 50)
        assert selection_list.relative_rect.bottomright == (20, 160)

        selection_list = UISelectionList(relative_rect=pygame.Rect(0, 0, 50, 50),
                                         item_list=['item 1', 'item 2', 'item 3', 'item 4',
                                                    'item 5', 'item 6', 'item 7', 'item 8',
                                                    'item 9', 'item 10', 'item 11', 'item 12',
                                                    'item 13', 'item 14', 'item 15', 'item 16'],
                                         manager=default_ui_manager,
                                         container=test_container,
                                         allow_multi_select=True,
                                         anchors={'left': 'right',
                                                  'right': 'right',
                                                  'top': 'bottom',
                                                  'bottom': 'bottom'})

        selection_list.set_position((230, 230))
        assert selection_list.relative_rect.topleft == (-80, -80)
        assert selection_list.relative_rect.size == (50, 50)
        assert selection_list.relative_rect.bottomright == (-30, -30)

        selection_list = UISelectionList(relative_rect=pygame.Rect(0, 0, 50, 50),
                                         item_list=['item 1', 'item 2', 'item 3', 'item 4',
                                                    'item 5', 'item 6', 'item 7', 'item 8',
                                                    'item 9', 'item 10', 'item 11', 'item 12',
                                                    'item 13', 'item 14', 'item 15', 'item 16'],
                                         manager=default_ui_manager,
                                         container=test_container,
                                         allow_multi_select=True,
                                         anchors={'left': 'left',
                                                  'right': 'left',
                                                  'top': 'bottom',
                                                  'bottom': 'bottom'})

        selection_list.set_position((130, 230))
        assert selection_list.relative_rect.topleft == (120, -80)
        assert selection_list.relative_rect.size == (50, 50)
        assert selection_list.relative_rect.bottomright == (170, -30)

        selection_list = UISelectionList(relative_rect=pygame.Rect(0, 0, 50, 50),
                                         item_list=['item 1', 'item 2', 'item 3', 'item 4',
                                                    'item 5', 'item 6', 'item 7', 'item 8',
                                                    'item 9', 'item 10', 'item 11', 'item 12',
                                                    'item 13', 'item 14', 'item 15', 'item 16'],
                                         manager=default_ui_manager,
                                         container=test_container,
                                         allow_multi_select=True,
                                         anchors={'left': 'left',
                                                  'right': 'right',
                                                  'top': 'top',
                                                  'bottom': 'bottom'})

        assert selection_list.relative_right_margin == 250
        assert selection_list.relative_bottom_margin == 250

        selection_list.set_position((20, 20))
        assert selection_list.relative_rect.topleft == (10, 10)
        assert selection_list.relative_rect.size == (50, 50)
        assert selection_list.relative_rect.bottomright == (60, 60)
        assert selection_list.relative_right_margin == 240
        assert selection_list.relative_bottom_margin == 240

    def test_set_dimensions(self, _init_pygame, default_ui_manager, _display_surface_return_none):
        test_container = UIContainer(relative_rect=pygame.Rect(10, 10, 300, 300),
                                     manager=default_ui_manager)

        selection_list = UISelectionList(relative_rect=pygame.Rect(30, 30, 50, 50),
                                         item_list=['item 1', 'item 2', 'item 3', 'item 4',
                                                    'item 5', 'item 6', 'item 7', 'item 8',
                                                    'item 9', 'item 10', 'item 11', 'item 12',
                                                    'item 13', 'item 14', 'item 15', 'item 16'],
                                         manager=default_ui_manager,
                                         container=test_container,
                                         allow_multi_select=True,
                                         anchors={'left': 'left',
                                                  'right': 'left',
                                                  'top': 'top',
                                                  'bottom': 'top'})
        assert selection_list.relative_right_margin is None
        assert selection_list.relative_bottom_margin is None

        selection_list.set_dimensions((20, 20))
        assert selection_list.relative_rect.topleft == (30, 30)
        assert selection_list.relative_rect.size == (20, 20)
        assert selection_list.relative_rect.bottomright == (50, 50)
        assert selection_list.rect.topleft == (40, 40)
        assert selection_list.rect.size == (20, 20)
        assert selection_list.rect.bottomright == (60, 60)
        assert selection_list.relative_right_margin is None
        assert selection_list.relative_bottom_margin is None

        selection_list = UISelectionList(relative_rect=pygame.Rect(-60, 10, 50, 50),
                                         item_list=['item 1', 'item 2', 'item 3', 'item 4',
                                                    'item 5', 'item 6', 'item 7', 'item 8',
                                                    'item 9', 'item 10', 'item 11', 'item 12',
                                                    'item 13', 'item 14', 'item 15', 'item 16'],
                                         manager=default_ui_manager,
                                         container=test_container,
                                         allow_multi_select=True,
                                         anchors={'left': 'right',
                                                  'right': 'right',
                                                  'top': 'top',
                                                  'bottom': 'top'})

        assert selection_list.relative_right_margin == 10
        assert selection_list.relative_bottom_margin is None
        selection_list.set_dimensions((60, 60))
        assert selection_list.relative_rect.topleft == (-60, 10)
        assert selection_list.relative_rect.size == (60, 60)
        assert selection_list.relative_rect.bottomright == (0, 70)
        assert selection_list.rect.topleft == (250, 20)
        assert selection_list.rect.size == (60, 60)
        assert selection_list.rect.bottomright == (310, 80)
        assert selection_list.relative_right_margin == 0
        assert selection_list.relative_bottom_margin is None

        selection_list = UISelectionList(relative_rect=pygame.Rect(-70, -70, 50, 50),
                                         item_list=['item 1', 'item 2', 'item 3', 'item 4',
                                                    'item 5', 'item 6', 'item 7', 'item 8',
                                                    'item 9', 'item 10', 'item 11', 'item 12',
                                                    'item 13', 'item 14', 'item 15', 'item 16'],
                                         manager=default_ui_manager,
                                         container=test_container,
                                         allow_multi_select=True,
                                         anchors={'left': 'right',
                                                  'right': 'right',
                                                  'top': 'bottom',
                                                  'bottom': 'bottom'})

        assert selection_list.relative_right_margin == 20
        assert selection_list.relative_bottom_margin == 20
        selection_list.set_dimensions((30, 30))
        assert selection_list.relative_rect.topleft == (-70, -70)
        assert selection_list.relative_rect.size == (30, 30)
        assert selection_list.relative_rect.bottomright == (-40, -40)
        assert selection_list.rect.topleft == (240, 240)
        assert selection_list.rect.size == (30, 30)
        assert selection_list.rect.bottomright == (270, 270)
        assert selection_list.relative_right_margin == 40
        assert selection_list.relative_bottom_margin == 40

        selection_list = UISelectionList(relative_rect=pygame.Rect(50, -50, 50, 50),
                                         item_list=['item 1', 'item 2', 'item 3', 'item 4',
                                                    'item 5', 'item 6', 'item 7', 'item 8',
                                                    'item 9', 'item 10', 'item 11', 'item 12',
                                                    'item 13', 'item 14', 'item 15', 'item 16'],
                                         manager=default_ui_manager,
                                         container=test_container,
                                         allow_multi_select=True,
                                         anchors={'left': 'left',
                                                  'right': 'left',
                                                  'top': 'bottom',
                                                  'bottom': 'bottom'})

        assert selection_list.relative_right_margin is None
        assert selection_list.relative_bottom_margin == 0

        selection_list.set_dimensions((100, 100))
        assert selection_list.relative_rect.topleft == (50, -50)
        assert selection_list.relative_rect.size == (100, 100)
        assert selection_list.relative_rect.bottomright == (150, 50)
        assert selection_list.rect.topleft == (60, 260)
        assert selection_list.rect.size == (100, 100)
        assert selection_list.rect.bottomright == (160, 360)
        assert selection_list.relative_right_margin is None
        assert selection_list.relative_bottom_margin == -50

        selection_list = UISelectionList(relative_rect=pygame.Rect(10, 10, 50, 50),
                                         item_list=['item 1', 'item 2', 'item 3', 'item 4',
                                                    'item 5', 'item 6', 'item 7', 'item 8',
                                                    'item 9', 'item 10', 'item 11', 'item 12',
                                                    'item 13', 'item 14', 'item 15', 'item 16'],
                                         manager=default_ui_manager,
                                         container=test_container,
                                         allow_multi_select=True,
                                         anchors={'left': 'left',
                                                  'right': 'right',
                                                  'top': 'top',
                                                  'bottom': 'bottom'})

        assert selection_list.relative_right_margin == 240
        assert selection_list.relative_bottom_margin == 240

        selection_list.set_dimensions((90, 90))
        assert selection_list.relative_rect.topleft == (10, 10)
        assert selection_list.relative_rect.size == (90, 90)
        assert selection_list.relative_rect.bottomright == (100, 100)
        assert selection_list.rect.topleft == (20, 20)
        assert selection_list.rect.size == (90, 90)
        assert selection_list.rect.bottomright == (110, 110)
        assert selection_list.relative_right_margin == 200
        assert selection_list.relative_bottom_margin == 200

    def test_kill(self, _init_pygame, default_ui_manager: IUIManagerInterface,
                  _display_surface_return_none):
        selection_list = UISelectionList(relative_rect=pygame.Rect(0, 0, 50, 80),
                                         item_list=['item 1', 'item 2', 'item 3', 'item 4',
                                                    'item 5', 'item 6', 'item 7', 'item 8',
                                                    'item 9', 'item 10', 'item 11', 'item 12',
                                                    'item 13', 'item 14', 'item 15', 'item 16'],
                                         manager=default_ui_manager,
                                         allow_multi_select=True)

        assert len(default_ui_manager.get_root_container().elements) == 2
        assert len(default_ui_manager.get_sprite_group().sprites()) == 13

        selection_list_sprites = [default_ui_manager.get_root_container(),
                                  selection_list,
                                  selection_list.list_and_scroll_bar_container,
                                  selection_list.item_list_container,
                                  selection_list.scroll_bar,
                                  selection_list.scroll_bar.button_container,
                                  *selection_list.item_list_container.elements,
                                  selection_list.scroll_bar.top_button,
                                  selection_list.scroll_bar.bottom_button,
                                  selection_list.scroll_bar.sliding_button]
        assert default_ui_manager.get_sprite_group().sprites() == selection_list_sprites
        selection_list.kill()
        assert len(default_ui_manager.get_root_container().elements) == 0
        assert len(default_ui_manager.get_sprite_group().sprites()) == 1
        empty_ui_sprites = [default_ui_manager.get_root_container()]
        assert default_ui_manager.get_sprite_group().sprites() == empty_ui_sprites

    def test_rebuild_from_changed_theme_data_non_default(self, _init_pygame,
                                                         _display_surface_return_none):
        manager = UIManager((800, 600), os.path.join("tests", "data", "themes",
                                                     "ui_selection_list_non_default.json"))
        selection_list = UISelectionList(relative_rect=pygame.Rect(0, 0, 50, 80),
                                         item_list=['item 1', 'item 2', 'item 3', 'item 4',
                                                    'item 5', 'item 6', 'item 7', 'item 8',
                                                    'item 9', 'item 10', 'item 11', 'item 12',
                                                    'item 13', 'item 14', 'item 15', 'item 16'],
                                         manager=manager,
                                         allow_multi_select=True)

        assert selection_list.image is not None

    @pytest.mark.filterwarnings("ignore:Invalid value")
    @pytest.mark.filterwarnings("ignore:Colour hex code")
    @pytest.mark.filterwarnings("ignore:Invalid gradient")
    @pytest.mark.filterwarnings("ignore:Unable to load")
    def test_rebuild_from_changed_theme_data_bad_values(self, _init_pygame,
                                                        _display_surface_return_none):
        manager = UIManager((800, 600), os.path.join("tests", "data", "themes",
                                                     "ui_selection_list_bad_values.json"))
        selection_list = UISelectionList(relative_rect=pygame.Rect(0, 0, 50, 80),
                                         item_list=['item 1', 'item 2', 'item 3', 'item 4',
                                                    'item 5', 'item 6', 'item 7', 'item 8',
                                                    'item 9', 'item 10', 'item 11', 'item 12',
                                                    'item 13', 'item 14', 'item 15', 'item 16'],
                                         manager=manager,
                                         allow_multi_select=True)

        assert selection_list.image is not None

<<<<<<< HEAD
    def test_show(self, _init_pygame, default_ui_manager, _display_surface_return_none):
        selection_list = UISelectionList(relative_rect=pygame.Rect(0, 0, 50, 80),
                                         item_list=['item 1', 'item 2', 'item 3', 'item 4',
                                                    'item 5', 'item 6', 'item 7', 'item 8',
                                                    'item 9', 'item 10', 'item 11', 'item 12',
                                                    'item 13', 'item 14', 'item 15', 'item 16'],
                                         manager=default_ui_manager,
                                         allow_multi_select=True, visible=0)

        assert selection_list.visible == 0
        assert selection_list.dirty == 1

        assert selection_list.list_and_scroll_bar_container.visible == 0
        assert selection_list.item_list_container.visible == 0

        assert selection_list.scroll_bar.visible == 0
        assert selection_list.scroll_bar.button_container.visible == 0
        assert selection_list.scroll_bar.bottom_button.visible == 0
        assert selection_list.scroll_bar.top_button.visible == 0
        assert selection_list.scroll_bar.sliding_button.visible == 0

        selection_list.show()

        assert selection_list.visible == 1
        assert selection_list.dirty == 2

        assert selection_list.list_and_scroll_bar_container.visible == 1
        assert selection_list.item_list_container.visible == 1

        assert selection_list.scroll_bar.visible == 1
        assert selection_list.scroll_bar.button_container.visible == 1
        assert selection_list.scroll_bar.bottom_button.visible == 1
        assert selection_list.scroll_bar.top_button.visible == 1
        assert selection_list.scroll_bar.sliding_button.visible == 1

    def test_hide(self, _init_pygame, default_ui_manager, _display_surface_return_none):
        selection_list = UISelectionList(relative_rect=pygame.Rect(0, 0, 50, 80),
                                         item_list=['item 1', 'item 2', 'item 3', 'item 4',
                                                    'item 5', 'item 6', 'item 7', 'item 8',
                                                    'item 9', 'item 10', 'item 11', 'item 12',
                                                    'item 13', 'item 14', 'item 15', 'item 16'],
                                         manager=default_ui_manager,
                                         allow_multi_select=True)

        assert selection_list.visible == 1
        assert selection_list.dirty == 2

        assert selection_list.list_and_scroll_bar_container.visible == 1
        assert selection_list.item_list_container.visible == 1

        assert selection_list.scroll_bar.visible == 1
        assert selection_list.scroll_bar.button_container.visible == 1
        assert selection_list.scroll_bar.bottom_button.visible == 1
        assert selection_list.scroll_bar.top_button.visible == 1
        assert selection_list.scroll_bar.sliding_button.visible == 1

        selection_list.hide()

        assert selection_list.visible == 0
        assert selection_list.dirty == 1

        assert selection_list.list_and_scroll_bar_container.visible == 0
        assert selection_list.item_list_container.visible == 0

        assert selection_list.scroll_bar.visible == 0
        assert selection_list.scroll_bar.button_container.visible == 0
        assert selection_list.scroll_bar.bottom_button.visible == 0
        assert selection_list.scroll_bar.top_button.visible == 0
        assert selection_list.scroll_bar.sliding_button.visible == 0
=======
    def test_disable(self, _init_pygame: None, default_ui_manager: UIManager,
                     _display_surface_return_none: None):
        selection_list = UISelectionList(relative_rect=pygame.Rect(50, 50, 150, 400),
                                         item_list=['green', 'eggs', 'and', 'ham'],
                                         manager=default_ui_manager)

        assert selection_list.get_single_selection() is None

        selection_list.disable()
        assert selection_list.is_enabled is False
        assert selection_list.item_list_container.is_enabled is False

        # process a mouse button down event
        list_button = selection_list.item_list_container.elements[0]
        list_button.process_event(
            pygame.event.Event(pygame.MOUSEBUTTONDOWN, {'button': 1,
                                                        'pos': list_button.rect.center}))

        # process a mouse button up event
        list_button.process_event(
            pygame.event.Event(pygame.MOUSEBUTTONUP, {'button': 1,
                                                      'pos': list_button.rect.center}))

        for event in pygame.event.get():
            default_ui_manager.process_events(event)

        assert selection_list.get_single_selection() is None

    def test_enable(self, _init_pygame: None, default_ui_manager: UIManager,
                    _display_surface_return_none: None):
        selection_list = UISelectionList(relative_rect=pygame.Rect(50, 50, 150, 400),
                                         item_list=['green', 'eggs', 'and', 'ham'],
                                         manager=default_ui_manager)

        assert selection_list.get_single_selection() is None

        selection_list.disable()
        selection_list.enable()
        assert selection_list.is_enabled is True
        assert selection_list.item_list_container.is_enabled is True

        # process a mouse button down event
        list_button = selection_list.item_list_container.elements[0]
        list_button.process_event(
            pygame.event.Event(pygame.MOUSEBUTTONDOWN, {'button': 1,
                                                        'pos': list_button.rect.center}))

        # process a mouse button up event
        list_button.process_event(
            pygame.event.Event(pygame.MOUSEBUTTONUP, {'button': 1,
                                                      'pos': list_button.rect.center}))

        for event in pygame.event.get():
            default_ui_manager.process_events(event)

        assert selection_list.get_single_selection() == 'green'
>>>>>>> 7c9288c7
<|MERGE_RESOLUTION|>--- conflicted
+++ resolved
@@ -628,7 +628,63 @@
 
         assert selection_list.image is not None
 
-<<<<<<< HEAD
+    def test_disable(self, _init_pygame: None, default_ui_manager: UIManager,
+                     _display_surface_return_none: None):
+        selection_list = UISelectionList(relative_rect=pygame.Rect(50, 50, 150, 400),
+                                         item_list=['green', 'eggs', 'and', 'ham'],
+                                         manager=default_ui_manager)
+
+        assert selection_list.get_single_selection() is None
+
+        selection_list.disable()
+        assert selection_list.is_enabled is False
+        assert selection_list.item_list_container.is_enabled is False
+
+        # process a mouse button down event
+        list_button = selection_list.item_list_container.elements[0]
+        list_button.process_event(
+            pygame.event.Event(pygame.MOUSEBUTTONDOWN, {'button': 1,
+                                                        'pos': list_button.rect.center}))
+
+        # process a mouse button up event
+        list_button.process_event(
+            pygame.event.Event(pygame.MOUSEBUTTONUP, {'button': 1,
+                                                      'pos': list_button.rect.center}))
+
+        for event in pygame.event.get():
+            default_ui_manager.process_events(event)
+
+        assert selection_list.get_single_selection() is None
+
+    def test_enable(self, _init_pygame: None, default_ui_manager: UIManager,
+                    _display_surface_return_none: None):
+        selection_list = UISelectionList(relative_rect=pygame.Rect(50, 50, 150, 400),
+                                         item_list=['green', 'eggs', 'and', 'ham'],
+                                         manager=default_ui_manager)
+
+        assert selection_list.get_single_selection() is None
+
+        selection_list.disable()
+        selection_list.enable()
+        assert selection_list.is_enabled is True
+        assert selection_list.item_list_container.is_enabled is True
+
+        # process a mouse button down event
+        list_button = selection_list.item_list_container.elements[0]
+        list_button.process_event(
+            pygame.event.Event(pygame.MOUSEBUTTONDOWN, {'button': 1,
+                                                        'pos': list_button.rect.center}))
+
+        # process a mouse button up event
+        list_button.process_event(
+            pygame.event.Event(pygame.MOUSEBUTTONUP, {'button': 1,
+                                                      'pos': list_button.rect.center}))
+
+        for event in pygame.event.get():
+            default_ui_manager.process_events(event)
+
+        assert selection_list.get_single_selection() == 'green'
+
     def test_show(self, _init_pygame, default_ui_manager, _display_surface_return_none):
         selection_list = UISelectionList(relative_rect=pygame.Rect(0, 0, 50, 80),
                                          item_list=['item 1', 'item 2', 'item 3', 'item 4',
@@ -697,62 +753,4 @@
         assert selection_list.scroll_bar.button_container.visible == 0
         assert selection_list.scroll_bar.bottom_button.visible == 0
         assert selection_list.scroll_bar.top_button.visible == 0
-        assert selection_list.scroll_bar.sliding_button.visible == 0
-=======
-    def test_disable(self, _init_pygame: None, default_ui_manager: UIManager,
-                     _display_surface_return_none: None):
-        selection_list = UISelectionList(relative_rect=pygame.Rect(50, 50, 150, 400),
-                                         item_list=['green', 'eggs', 'and', 'ham'],
-                                         manager=default_ui_manager)
-
-        assert selection_list.get_single_selection() is None
-
-        selection_list.disable()
-        assert selection_list.is_enabled is False
-        assert selection_list.item_list_container.is_enabled is False
-
-        # process a mouse button down event
-        list_button = selection_list.item_list_container.elements[0]
-        list_button.process_event(
-            pygame.event.Event(pygame.MOUSEBUTTONDOWN, {'button': 1,
-                                                        'pos': list_button.rect.center}))
-
-        # process a mouse button up event
-        list_button.process_event(
-            pygame.event.Event(pygame.MOUSEBUTTONUP, {'button': 1,
-                                                      'pos': list_button.rect.center}))
-
-        for event in pygame.event.get():
-            default_ui_manager.process_events(event)
-
-        assert selection_list.get_single_selection() is None
-
-    def test_enable(self, _init_pygame: None, default_ui_manager: UIManager,
-                    _display_surface_return_none: None):
-        selection_list = UISelectionList(relative_rect=pygame.Rect(50, 50, 150, 400),
-                                         item_list=['green', 'eggs', 'and', 'ham'],
-                                         manager=default_ui_manager)
-
-        assert selection_list.get_single_selection() is None
-
-        selection_list.disable()
-        selection_list.enable()
-        assert selection_list.is_enabled is True
-        assert selection_list.item_list_container.is_enabled is True
-
-        # process a mouse button down event
-        list_button = selection_list.item_list_container.elements[0]
-        list_button.process_event(
-            pygame.event.Event(pygame.MOUSEBUTTONDOWN, {'button': 1,
-                                                        'pos': list_button.rect.center}))
-
-        # process a mouse button up event
-        list_button.process_event(
-            pygame.event.Event(pygame.MOUSEBUTTONUP, {'button': 1,
-                                                      'pos': list_button.rect.center}))
-
-        for event in pygame.event.get():
-            default_ui_manager.process_events(event)
-
-        assert selection_list.get_single_selection() == 'green'
->>>>>>> 7c9288c7
+        assert selection_list.scroll_bar.sliding_button.visible == 0