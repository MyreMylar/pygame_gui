--- conflicted
+++ resolved
@@ -427,56 +427,6 @@
         window.focus()
         window.unfocus()
 
-<<<<<<< HEAD
-    def test_show(self, _init_pygame, default_ui_manager,
-                  _display_surface_return_none):
-        window = UIWindow(pygame.Rect(100, 100, 200, 200),
-                          window_display_title="Test Window",
-                          manager=default_ui_manager,
-                          visible=0)
-
-        assert window.visible == 0
-        assert window.dirty == 1
-
-        assert window._window_root_container.visible == 0
-        assert window.title_bar.visible == 0
-        assert window.window_element_container.visible == 0
-        assert window.close_window_button.visible == 0
-
-        window.show()
-
-        assert window.visible == 1
-        assert window.dirty == 2
-
-        assert window._window_root_container.visible == 1
-        assert window.title_bar.visible == 1
-        assert window.window_element_container.visible == 1
-        assert window.close_window_button.visible == 1
-
-    def test_hide(self, _init_pygame, default_ui_manager,
-                  _display_surface_return_none):
-        window = UIWindow(pygame.Rect(100, 100, 200, 200),
-                          window_display_title="Test Window",
-                          manager=default_ui_manager)
-
-        assert window.visible == 1
-        assert window.dirty == 2
-
-        assert window._window_root_container.visible == 1
-        assert window.title_bar.visible == 1
-        assert window.window_element_container.visible == 1
-        assert window.close_window_button.visible == 1
-
-        window.hide()
-
-        assert window.visible == 0
-        assert window.dirty == 1
-
-        assert window._window_root_container.visible == 0
-        assert window.title_bar.visible == 0
-        assert window.window_element_container.visible == 0
-        assert window.close_window_button.visible == 0
-=======
     def test_disable(self, _init_pygame: None, default_ui_manager: UIManager,
                      _display_surface_return_none: None):
         window = UIWindow(pygame.Rect(200, 200, 200, 200), window_display_title="Test Window",
@@ -545,4 +495,52 @@
         button_1.update(0.01)
 
         assert button_1.check_pressed() is True
->>>>>>> 7c9288c7
+
+    def test_show(self, _init_pygame, default_ui_manager,
+                  _display_surface_return_none):
+        window = UIWindow(pygame.Rect(100, 100, 200, 200),
+                          window_display_title="Test Window",
+                          manager=default_ui_manager,
+                          visible=0)
+
+        assert window.visible == 0
+        assert window.dirty == 1
+
+        assert window._window_root_container.visible == 0
+        assert window.title_bar.visible == 0
+        assert window.window_element_container.visible == 0
+        assert window.close_window_button.visible == 0
+
+        window.show()
+
+        assert window.visible == 1
+        assert window.dirty == 2
+
+        assert window._window_root_container.visible == 1
+        assert window.title_bar.visible == 1
+        assert window.window_element_container.visible == 1
+        assert window.close_window_button.visible == 1
+
+    def test_hide(self, _init_pygame, default_ui_manager,
+                  _display_surface_return_none):
+        window = UIWindow(pygame.Rect(100, 100, 200, 200),
+                          window_display_title="Test Window",
+                          manager=default_ui_manager)
+
+        assert window.visible == 1
+        assert window.dirty == 2
+
+        assert window._window_root_container.visible == 1
+        assert window.title_bar.visible == 1
+        assert window.window_element_container.visible == 1
+        assert window.close_window_button.visible == 1
+
+        window.hide()
+
+        assert window.visible == 0
+        assert window.dirty == 1
+
+        assert window._window_root_container.visible == 0
+        assert window.title_bar.visible == 0
+        assert window.window_element_container.visible == 0
+        assert window.close_window_button.visible == 0