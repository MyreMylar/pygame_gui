import os

import pygame
import pytest

from pygame_gui.core.interfaces import IUIManagerInterface
from pygame_gui.core.ui_container import UIContainer
from pygame_gui.elements.ui_horizontal_slider import UIHorizontalSlider
from pygame_gui.ui_manager import UIManager
from tests.shared_comparators import compare_surfaces
from pygame_gui import UI_BUTTON_PRESSED


class TestUIHorizontalSlider:

    def test_creation(self, _init_pygame, default_ui_manager: IUIManagerInterface,
                      _display_surface_return_none):
        slider = UIHorizontalSlider(relative_rect=pygame.Rect(100, 100, 200, 30),
                                    start_value=50,
                                    value_range=(0, 100),
                                    manager=default_ui_manager)
        assert slider.image is not None

    def test_rebuild(self, _init_pygame, default_ui_manager: IUIManagerInterface,
                     _display_surface_return_none):
        slider = UIHorizontalSlider(relative_rect=pygame.Rect(100, 100, 200, 30),
                                    start_value=50,
                                    value_range=(0, 100),
                                    manager=default_ui_manager)
        slider.rebuild()

        assert slider.image is not None

        slider.enable_arrow_buttons = False

        slider.rebuild()

        assert slider.left_button is None and slider.right_button is None

    def test_kill(self, _init_pygame, default_ui_manager: IUIManagerInterface,
                  _display_surface_return_none):
        slider = UIHorizontalSlider(relative_rect=pygame.Rect(100, 100, 200, 30),
                                    start_value=50,
                                    value_range=(0, 100),
                                    manager=default_ui_manager)

        assert len(default_ui_manager.get_root_container().elements) == 2
        assert len(default_ui_manager.get_sprite_group().sprites()) == 6
        assert default_ui_manager.get_sprite_group().sprites() == [default_ui_manager.get_root_container(),
                                                                   slider,
                                                                   slider.button_container,
                                                                   slider.left_button,
                                                                   slider.right_button,
                                                                   slider.sliding_button]
        slider.kill()
        assert len(default_ui_manager.get_root_container().elements) == 0
        assert len(default_ui_manager.get_sprite_group().sprites()) == 1
        assert default_ui_manager.get_sprite_group().sprites() == [default_ui_manager.get_root_container()]

    def test_check_has_moved_recently(self, _init_pygame, default_ui_manager,
                                      _display_surface_return_none):
        slider = UIHorizontalSlider(relative_rect=pygame.Rect(100, 100, 200, 30),
                                    start_value=50,
                                    value_range=(0, 100),
                                    manager=default_ui_manager)

        # move the scroll bar a bit
        slider.left_button.held = True
        slider.update(0.2)
        assert slider.has_moved_recently is True

    def test_check_update_buttons(self, _init_pygame, default_ui_manager,
                                  _display_surface_return_none):
        slider = UIHorizontalSlider(relative_rect=pygame.Rect(100, 100, 200, 30),
                                    start_value=50,
                                    value_range=(0, 100),
                                    manager=default_ui_manager)

        # scroll left a bit then right again to exercise update
        slider.get_current_value()  # Clear has moved this turn
        slider.left_button.held = True
        slider.update(0.01)
        slider.update(0.01)
        slider.update(0.5)
        slider.update(0.5)
        slider.left_button.held = False
        slider.button_held_repeat_acc = 0.0
        slider.right_button.held = True
        slider.update(0.01)
<<<<<<< HEAD
        slider.update(0.5)
=======
        slider.update(0.01)
>>>>>>> f4907e9c
        slider.update(0.5)

        assert slider.has_moved_recently is True

    def test_check_update_sliding_bar(self, _init_pygame, default_ui_manager,
                                      _display_surface_return_none):
        slider = UIHorizontalSlider(relative_rect=pygame.Rect(0, 0, 200, 30),
                                    start_value=50,
                                    value_range=(0, 100),
                                    manager=default_ui_manager)

        # scroll down a bit then up again to exercise update
        default_ui_manager.mouse_position = (100, 15)
        slider.sliding_button.held = True
        slider.update(0.3)

        assert slider.grabbed_slider is True

        slider.sliding_button.held = False
        slider.update(0.3)

        assert slider.grabbed_slider is False

    def test_get_current_value(self, _init_pygame, default_ui_manager,
                               _display_surface_return_none):
        slider = UIHorizontalSlider(relative_rect=pygame.Rect(100, 100, 200, 30),
                                    start_value=50,
                                    value_range=(0, 100),
                                    manager=default_ui_manager)

        assert slider.get_current_value() == 50

    def test_set_current_value_in_range(self, _init_pygame, default_ui_manager,
                                        _display_surface_return_none):
        slider = UIHorizontalSlider(relative_rect=pygame.Rect(100, 100, 200, 30),
                                    start_value=50,
                                    value_range=(0, 100),
                                    manager=default_ui_manager)

        slider.set_current_value(75)
        assert slider.get_current_value() == 75

    def test_set_current_value_out_of_range(self, _init_pygame, default_ui_manager,
                                            _display_surface_return_none):
        slider = UIHorizontalSlider(relative_rect=pygame.Rect(100, 100, 200, 30),
                                    start_value=50,
                                    value_range=(0, 100),
                                    manager=default_ui_manager)

        with pytest.warns(UserWarning, match='value not in range'):
            slider.set_current_value(200)

        slider.set_current_value(200, warn=False)

        assert slider.current_value == 100

    def test_rebuild_from_theme_data_non_default(self, _init_pygame,
                                                 _display_surface_return_none):
        manager = UIManager((800, 600), os.path.join("tests", "data",
                                                     "themes",
                                                     "ui_horizontal_slider_non_default.json"))

        slider = UIHorizontalSlider(relative_rect=pygame.Rect(100, 100, 200, 30),
                                    start_value=50,
                                    value_range=(0, 100),
                                    manager=manager)
        assert slider.image is not None

    def test_rebuild_from_theme_data_no_arrow_buttons(self, _init_pygame,
                                                      _display_surface_return_none):
        manager = UIManager((800, 600), os.path.join("tests",
                                                     "data",
                                                     "themes",
                                                     "ui_horizontal_slider_no_arrows.json"))

        slider = UIHorizontalSlider(relative_rect=pygame.Rect(100, 100, 200, 30),
                                    start_value=50,
                                    value_range=(0, 100),
                                    manager=manager)

        assert slider.left_button is None
        assert slider.right_button is None
        assert slider.image is not None

    @pytest.mark.filterwarnings("ignore:Invalid value")
    @pytest.mark.filterwarnings("ignore:Colour hex code")
    def test_rebuild_from_theme_data_bad_values(self, _init_pygame,
                                                _display_surface_return_none):
        manager = UIManager((800, 600), os.path.join("tests",
                                                     "data",
                                                     "themes",
                                                     "ui_horizontal_slider_bad_values.json"))

        slider = UIHorizontalSlider(relative_rect=pygame.Rect(100, 100, 200, 30),
                                    start_value=51,
                                    value_range=(0, 100),
                                    manager=manager)
        assert slider.image is not None

    def test_set_position(self, _init_pygame, default_ui_manager, _display_surface_return_none):
        slider = UIHorizontalSlider(relative_rect=pygame.Rect(300, 400, 150, 40), start_value=50,
                                    value_range=(0, 200), manager=default_ui_manager)

        slider.set_position((200, 200))

        # try to click on the slider
        default_ui_manager.process_events(pygame.event.Event(pygame.MOUSEBUTTONDOWN,
                                                             {'button': 1,
                                                              'pos': (205, 205)}))
        # if we successfully clicked on the moved slider then this button should be True
        assert slider.left_button.held is True

    def test_set_relative_position(self, _init_pygame, default_ui_manager,
                                   _display_surface_return_none):
        test_container = UIContainer(relative_rect=pygame.Rect(100, 100, 300, 60),
                                     manager=default_ui_manager)
        slider = UIHorizontalSlider(relative_rect=pygame.Rect(300, 400, 150, 40),
                                    start_value=50,
                                    container=test_container,
                                    value_range=(0, 200), manager=default_ui_manager)

        slider.set_relative_position((150.0, 30.0))

        # try to click on the slider
        default_ui_manager.process_events(pygame.event.Event(pygame.MOUSEBUTTONDOWN,
                                                             {'button': 1,
                                                              'pos': (260, 150)}))

        assert slider.rect.topleft == (250, 130) and slider.left_button.held is True

    def test_set_dimensions(self, _init_pygame, default_ui_manager, _display_surface_return_none):
        slider = UIHorizontalSlider(relative_rect=pygame.Rect(0, 0, 150, 40), start_value=50,
                                    value_range=(0, 200), manager=default_ui_manager)

        slider.set_dimensions((200, 60))

        # try to click on the slider
        default_ui_manager.process_events(pygame.event.Event(pygame.MOUSEBUTTONDOWN,
                                                             {'button': 1,
                                                              'pos': (195, 50)}))
        # if we successfully clicked on the moved slider then this button should be True
        assert slider.right_button.held is True
        assert slider.right_button.rect.top == (slider.shadow_width + slider.border_width)
        assert slider.right_button.rect.bottom == 60 - (slider.shadow_width + slider.border_width)
        assert slider.right_button.rect.right == 200 - (slider.shadow_width + slider.border_width)

        slider.set_dimensions((100, 30))

        # try to click on the slider
        default_ui_manager.process_events(pygame.event.Event(pygame.MOUSEBUTTONDOWN,
                                                             {'button': 1,
                                                              'pos': (95, 15)}))
        # if we successfully clicked on the moved slider then this button should be True
        assert slider.right_button.held is True
        assert slider.right_button.rect.top == (slider.shadow_width + slider.border_width)
        assert slider.right_button.rect.bottom == 30 - (slider.shadow_width + slider.border_width)
        assert slider.right_button.rect.right == 100 - (slider.shadow_width + slider.border_width)

        slider.set_dimensions((150, 45))

        # try to click on the slider
        default_ui_manager.process_events(pygame.event.Event(pygame.MOUSEBUTTONDOWN,
                                                             {'button': 1,
                                                              'pos': (145, 22)}))
        # if we successfully clicked on the moved slider then this button should be True
        assert slider.right_button.held is True
        assert slider.right_button.rect.top == (slider.shadow_width + slider.border_width)
        assert slider.right_button.rect.bottom == 45 - (slider.shadow_width + slider.border_width)
        assert slider.right_button.rect.right == 150 - (slider.shadow_width + slider.border_width)

    def test_disable(self, _init_pygame: None, default_ui_manager: UIManager,
                     _display_surface_return_none: None):
        slider = UIHorizontalSlider(relative_rect=pygame.Rect(0, 0, 150, 40), start_value=50,
                                    value_range=(0, 200), manager=default_ui_manager)

        assert slider.process_event(pygame.event.Event(UI_BUTTON_PRESSED, {'ui_element': slider.left_button}))
        assert not slider.process_event(pygame.event.Event(UI_BUTTON_PRESSED, {'ui_element': None}))

        slider.disable()

        # process a mouse button down event
        slider.left_button.process_event(
            pygame.event.Event(pygame.MOUSEBUTTONDOWN, {'button': 1,
                                                        'pos': slider.left_button.rect.center}))

        slider.update(0.1)

        # process a mouse button up event
        slider.left_button.process_event(
            pygame.event.Event(pygame.MOUSEBUTTONUP, {'button': 1,
                                                      'pos': slider.left_button.rect.center}))

        assert slider.get_current_value() == 49 and slider.is_enabled is False

    def test_enable(self, _init_pygame: None, default_ui_manager: UIManager,
                    _display_surface_return_none: None):
        slider = UIHorizontalSlider(relative_rect=pygame.Rect(0, 0, 150, 40), start_value=50,
                                    value_range=(0, 200), manager=default_ui_manager)

        slider.disable()

        slider.enable()

        # process a mouse button down event
        slider.left_button.process_event(
            pygame.event.Event(pygame.MOUSEBUTTONDOWN, {'button': 1,
                                                        'pos': slider.left_button.rect.center}))

        slider.update(0.5)
        slider.update(0.5)

        # process a mouse button up event
        slider.left_button.process_event(
            pygame.event.Event(pygame.MOUSEBUTTONUP, {'button': 1,
                                                      'pos': slider.left_button.rect.center}))

        assert slider.get_current_value() != 50 and slider.is_enabled is True

    def test_ints_in_ints_out(self, _init_pygame: None, default_ui_manager: UIManager,
                              _display_surface_return_none: None):
        slider = UIHorizontalSlider(relative_rect=pygame.Rect(0, 0, 150, 40), start_value=50,
                                    value_range=(0, 200), manager=default_ui_manager)

        assert isinstance(slider.get_current_value(), int)
        # process a mouse button down event
        slider.left_button.process_event(
            pygame.event.Event(pygame.MOUSEBUTTONDOWN, {'button': 1,
                                                        'pos': slider.left_button.rect.center}))

        slider.update(0.1)

        # process a mouse button up event
        slider.left_button.process_event(
            pygame.event.Event(pygame.MOUSEBUTTONUP, {'button': 1,
                                                      'pos': slider.left_button.rect.center}))

        assert isinstance(slider.get_current_value(), int)

    def test_floats_in_floats_out(self, _init_pygame: None, default_ui_manager: UIManager,
                                  _display_surface_return_none: None):
        slider = UIHorizontalSlider(relative_rect=pygame.Rect(0, 0, 150, 40), start_value=25.0,
                                    value_range=(0.0, 200.0), manager=default_ui_manager)

        assert isinstance(slider.get_current_value(), float)
        # process a mouse button down event
        slider.left_button.process_event(
            pygame.event.Event(pygame.MOUSEBUTTONDOWN, {'button': 1,
                                                        'pos': slider.left_button.rect.center}))

        slider.update(0.1)

        # process a mouse button up event
        slider.left_button.process_event(
            pygame.event.Event(pygame.MOUSEBUTTONUP, {'button': 1,
                                                      'pos': slider.left_button.rect.center}))

        assert isinstance(slider.get_current_value(), float)

    def test_show(self, _init_pygame, default_ui_manager, _display_surface_return_none):
        slider = UIHorizontalSlider(relative_rect=pygame.Rect(0, 0, 150, 40), start_value=50,
                                    value_range=(0, 200), manager=default_ui_manager, visible=0)

        assert slider.visible == 0

        assert slider.sliding_button.visible == 0
        assert slider.button_container.visible == 0
        assert slider.left_button.visible == 0
        assert slider.right_button.visible == 0

        slider.show()

        assert slider.visible == 1

        assert slider.sliding_button.visible == 1
        assert slider.button_container.visible == 1
        assert slider.left_button.visible == 1
        assert slider.right_button.visible == 1

    def test_hide(self, _init_pygame, default_ui_manager, _display_surface_return_none):
        slider = UIHorizontalSlider(relative_rect=pygame.Rect(0, 0, 150, 40), start_value=50,
                                    value_range=(0, 200), manager=default_ui_manager)

        assert slider.visible == 1

        assert slider.sliding_button.visible == 1
        assert slider.button_container.visible == 1
        assert slider.left_button.visible == 1
        assert slider.right_button.visible == 1

        slider.hide()

        assert slider.visible == 0

        assert slider.sliding_button.visible == 0
        assert slider.button_container.visible == 0
        assert slider.left_button.visible == 0
        assert slider.right_button.visible == 0

    def test_show_hide_rendering(self, _init_pygame, default_ui_manager, _display_surface_return_none):
        resolution = (400, 400)
        empty_surface = pygame.Surface(resolution)
        empty_surface.fill(pygame.Color(0, 0, 0))

        surface = empty_surface.copy()
        manager = UIManager(resolution)
        slider = UIHorizontalSlider(relative_rect=pygame.Rect(25, 25, 375, 150), start_value=50,
                                    value_range=(0, 200), manager=manager, visible=0)
        manager.update(0.01)
        manager.draw_ui(surface)
        assert compare_surfaces(empty_surface, surface)

        surface.fill(pygame.Color(0, 0, 0))
        slider.show()
        manager.update(0.01)
        manager.draw_ui(surface)
        assert not compare_surfaces(empty_surface, surface)

        surface.fill(pygame.Color(0, 0, 0))
        slider.hide()
        manager.update(0.01)
        manager.draw_ui(surface)
        assert compare_surfaces(empty_surface, surface)


if __name__ == '__main__':
    pytest.console_main()<|MERGE_RESOLUTION|>--- conflicted
+++ resolved
@@ -76,7 +76,7 @@
                                     value_range=(0, 100),
                                     manager=default_ui_manager)
 
-        # scroll left a bit then right again to exercise update
+        # scroll down a bit then up again to exercise update
         slider.get_current_value()  # Clear has moved this turn
         slider.left_button.held = True
         slider.update(0.01)
@@ -87,11 +87,8 @@
         slider.button_held_repeat_acc = 0.0
         slider.right_button.held = True
         slider.update(0.01)
-<<<<<<< HEAD
-        slider.update(0.5)
-=======
         slider.update(0.01)
->>>>>>> f4907e9c
+        slider.update(0.5)
         slider.update(0.5)
 
         assert slider.has_moved_recently is True
