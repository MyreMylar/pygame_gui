--- conflicted
+++ resolved
@@ -240,7 +240,90 @@
         assert slider.right_button.rect.bottom == 45 - (slider.shadow_width + slider.border_width)
         assert slider.right_button.rect.right == 150 - (slider.shadow_width + slider.border_width)
 
-<<<<<<< HEAD
+    def test_disable(self, _init_pygame: None, default_ui_manager: UIManager,
+                     _display_surface_return_none: None):
+        slider = UIHorizontalSlider(relative_rect=pygame.Rect(0, 0, 150, 40), start_value=50,
+                                    value_range=(0, 200), manager=default_ui_manager)
+
+        slider.disable()
+
+        # process a mouse button down event
+        slider.left_button.process_event(
+            pygame.event.Event(pygame.MOUSEBUTTONDOWN, {'button': 1,
+                                                        'pos': slider.left_button.rect.center}))
+
+        slider.update(0.1)
+
+        # process a mouse button up event
+        slider.left_button.process_event(
+            pygame.event.Event(pygame.MOUSEBUTTONUP, {'button': 1,
+                                                      'pos': slider.left_button.rect.center}))
+
+        assert slider.get_current_value() == 50 and slider.is_enabled is False
+
+    def test_enable(self, _init_pygame: None, default_ui_manager: UIManager,
+                    _display_surface_return_none: None):
+        slider = UIHorizontalSlider(relative_rect=pygame.Rect(0, 0, 150, 40), start_value=50,
+                                    value_range=(0, 200), manager=default_ui_manager)
+
+        slider.disable()
+
+        slider.enable()
+
+        # process a mouse button down event
+        slider.left_button.process_event(
+            pygame.event.Event(pygame.MOUSEBUTTONDOWN, {'button': 1,
+                                                        'pos': slider.left_button.rect.center}))
+
+        slider.update(0.1)
+
+        # process a mouse button up event
+        slider.left_button.process_event(
+            pygame.event.Event(pygame.MOUSEBUTTONUP, {'button': 1,
+                                                      'pos': slider.left_button.rect.center}))
+
+        assert slider.get_current_value() != 50 and slider.is_enabled is True
+
+    def test_ints_in_ints_out(self, _init_pygame: None, default_ui_manager: UIManager,
+                              _display_surface_return_none: None):
+        slider = UIHorizontalSlider(relative_rect=pygame.Rect(0, 0, 150, 40), start_value=50,
+                                    value_range=(0, 200), manager=default_ui_manager)
+
+        assert isinstance(slider.get_current_value(), int)
+        # process a mouse button down event
+        slider.left_button.process_event(
+            pygame.event.Event(pygame.MOUSEBUTTONDOWN, {'button': 1,
+                                                        'pos': slider.left_button.rect.center}))
+
+        slider.update(0.1)
+
+        # process a mouse button up event
+        slider.left_button.process_event(
+            pygame.event.Event(pygame.MOUSEBUTTONUP, {'button': 1,
+                                                      'pos': slider.left_button.rect.center}))
+
+        assert isinstance(slider.get_current_value(), int)
+
+    def test_floats_in_floats_out(self, _init_pygame: None, default_ui_manager: UIManager,
+                                  _display_surface_return_none: None):
+        slider = UIHorizontalSlider(relative_rect=pygame.Rect(0, 0, 150, 40), start_value=25.0,
+                                    value_range=(0.0, 200.0), manager=default_ui_manager)
+
+        assert isinstance(slider.get_current_value(), float)
+        # process a mouse button down event
+        slider.left_button.process_event(
+            pygame.event.Event(pygame.MOUSEBUTTONDOWN, {'button': 1,
+                                                        'pos': slider.left_button.rect.center}))
+
+        slider.update(0.1)
+
+        # process a mouse button up event
+        slider.left_button.process_event(
+            pygame.event.Event(pygame.MOUSEBUTTONUP, {'button': 1,
+                                                      'pos': slider.left_button.rect.center}))
+
+        assert isinstance(slider.get_current_value(), float)
+
     def test_show(self, _init_pygame, default_ui_manager, _display_surface_return_none):
         slider = UIHorizontalSlider(relative_rect=pygame.Rect(0, 0, 150, 40), start_value=50,
                                     value_range=(0, 200), manager=default_ui_manager, visible=0)
@@ -283,89 +366,4 @@
         assert slider.sliding_button.visible == 0
         assert slider.button_container.visible == 0
         assert slider.left_button.visible == 0
-        assert slider.right_button.visible == 0
-=======
-    def test_disable(self, _init_pygame: None, default_ui_manager: UIManager,
-                     _display_surface_return_none: None):
-        slider = UIHorizontalSlider(relative_rect=pygame.Rect(0, 0, 150, 40), start_value=50,
-                                    value_range=(0, 200), manager=default_ui_manager)
-
-        slider.disable()
-
-        # process a mouse button down event
-        slider.left_button.process_event(
-            pygame.event.Event(pygame.MOUSEBUTTONDOWN, {'button': 1,
-                                                        'pos': slider.left_button.rect.center}))
-
-        slider.update(0.1)
-
-        # process a mouse button up event
-        slider.left_button.process_event(
-            pygame.event.Event(pygame.MOUSEBUTTONUP, {'button': 1,
-                                                      'pos': slider.left_button.rect.center}))
-
-        assert slider.get_current_value() == 50 and slider.is_enabled is False
-
-    def test_enable(self, _init_pygame: None, default_ui_manager: UIManager,
-                    _display_surface_return_none: None):
-        slider = UIHorizontalSlider(relative_rect=pygame.Rect(0, 0, 150, 40), start_value=50,
-                                    value_range=(0, 200), manager=default_ui_manager)
-
-        slider.disable()
-
-        slider.enable()
-
-        # process a mouse button down event
-        slider.left_button.process_event(
-            pygame.event.Event(pygame.MOUSEBUTTONDOWN, {'button': 1,
-                                                        'pos': slider.left_button.rect.center}))
-
-        slider.update(0.1)
-
-        # process a mouse button up event
-        slider.left_button.process_event(
-            pygame.event.Event(pygame.MOUSEBUTTONUP, {'button': 1,
-                                                      'pos': slider.left_button.rect.center}))
-
-        assert slider.get_current_value() != 50 and slider.is_enabled is True
-
-    def test_ints_in_ints_out(self, _init_pygame: None, default_ui_manager: UIManager,
-                              _display_surface_return_none: None):
-        slider = UIHorizontalSlider(relative_rect=pygame.Rect(0, 0, 150, 40), start_value=50,
-                                    value_range=(0, 200), manager=default_ui_manager)
-
-        assert isinstance(slider.get_current_value(), int)
-        # process a mouse button down event
-        slider.left_button.process_event(
-            pygame.event.Event(pygame.MOUSEBUTTONDOWN, {'button': 1,
-                                                        'pos': slider.left_button.rect.center}))
-
-        slider.update(0.1)
-
-        # process a mouse button up event
-        slider.left_button.process_event(
-            pygame.event.Event(pygame.MOUSEBUTTONUP, {'button': 1,
-                                                      'pos': slider.left_button.rect.center}))
-
-        assert isinstance(slider.get_current_value(), int)
-
-    def test_floats_in_floats_out(self, _init_pygame: None, default_ui_manager: UIManager,
-                                  _display_surface_return_none: None):
-        slider = UIHorizontalSlider(relative_rect=pygame.Rect(0, 0, 150, 40), start_value=25.0,
-                                    value_range=(0.0, 200.0), manager=default_ui_manager)
-
-        assert isinstance(slider.get_current_value(), float)
-        # process a mouse button down event
-        slider.left_button.process_event(
-            pygame.event.Event(pygame.MOUSEBUTTONDOWN, {'button': 1,
-                                                        'pos': slider.left_button.rect.center}))
-
-        slider.update(0.1)
-
-        # process a mouse button up event
-        slider.left_button.process_event(
-            pygame.event.Event(pygame.MOUSEBUTTONUP, {'button': 1,
-                                                      'pos': slider.left_button.rect.center}))
-
-        assert isinstance(slider.get_current_value(), float)
->>>>>>> 7c9288c7
+        assert slider.right_button.visible == 0