import os
import pytest
import pygame

from tests.shared_fixtures import _init_pygame, default_ui_manager
from tests.shared_fixtures import default_display_surface , _display_surface_return_none

from pygame_gui.ui_manager import UIManager
from pygame_gui.elements.ui_horizontal_scroll_bar import UIHorizontalScrollBar
from pygame_gui.core.ui_container import UIContainer
from pygame_gui.core.interfaces import IUIManagerInterface

try:
    pygame.MOUSEWHEEL
except AttributeError:
    pygame.MOUSEWHEEL = -1


class TestUIHorizontalScrollBar:

    def test_creation(self, _init_pygame, default_ui_manager,
                      _display_surface_return_none):
        scroll_bar = UIHorizontalScrollBar(relative_rect=pygame.Rect(100, 100, 150, 30),
                                           visible_percentage=0.7,
                                           manager=default_ui_manager)
        assert scroll_bar.image is not None

    def test_rebuild(self, _init_pygame, default_ui_manager,
                     _display_surface_return_none):
        scroll_bar = UIHorizontalScrollBar(relative_rect=pygame.Rect(100, 100, 150, 30),
                                           visible_percentage=0.7,
                                           manager=default_ui_manager)
        scroll_bar.rebuild()
        assert scroll_bar.image is not None

    def test_check_has_moved_recently(self, _init_pygame, default_ui_manager,
                                      _display_surface_return_none):
        scroll_bar = UIHorizontalScrollBar(relative_rect=pygame.Rect(100, 100, 150, 30),
                                           visible_percentage=0.7,
                                           manager=default_ui_manager)

        # move the scroll bar a bit
        scroll_bar.right_button.held = True
        scroll_bar.update(0.2)
        assert scroll_bar.check_has_moved_recently() is True

    def test_check_update_buttons(self, _init_pygame, default_ui_manager,
                                  _display_surface_return_none):
        scroll_bar = UIHorizontalScrollBar(relative_rect=pygame.Rect(100, 100, 150, 30),
                                           visible_percentage=0.7,
                                           manager=default_ui_manager)

        # scroll down a bit then up again to exercise update
        scroll_bar.right_button.held = True
        scroll_bar.update(0.3)
        scroll_bar.right_button.held = False
        scroll_bar.left_button.held = True
        scroll_bar.update(0.3)

        assert scroll_bar.check_has_moved_recently() is True

    def test_check_update_sliding_bar(self, _init_pygame, default_ui_manager,
                                      _display_surface_return_none):
        scroll_bar = UIHorizontalScrollBar(relative_rect=pygame.Rect(0, 0, 150, 30),
                                           visible_percentage=0.7,
                                           manager=default_ui_manager)

        # scroll down a bit then up again to exercise update
        default_ui_manager.mouse_position = (100, 15)
        scroll_bar.sliding_button.held = True
        scroll_bar.update(0.3)

        assert scroll_bar.grabbed_slider is True

        scroll_bar.sliding_button.held = False
        scroll_bar.update(0.3)

        assert scroll_bar.grabbed_slider is False

    def test_redraw_scroll_bar(self, _init_pygame, default_ui_manager,
                               _display_surface_return_none):
        scroll_bar = UIHorizontalScrollBar(relative_rect=pygame.Rect(100, 100, 150, 30),
                                           visible_percentage=0.7,
                                           manager=default_ui_manager)
        scroll_bar.redraw_scrollbar()
        assert scroll_bar.sliding_button is not None

    def test_reset_scroll_position(self, _init_pygame, default_ui_manager,
                                   _display_surface_return_none):
        scroll_bar = UIHorizontalScrollBar(relative_rect=pygame.Rect(100, 100, 150, 30),
                                           visible_percentage=0.7,
                                           manager=default_ui_manager)
        scroll_bar.reset_scroll_position()
        assert scroll_bar.scroll_position == 0.0 and scroll_bar.start_percentage == 0.0

    def test_set_visible_percentage(self, _init_pygame, default_ui_manager,
                                    _display_surface_return_none):
        scroll_bar = UIHorizontalScrollBar(relative_rect=pygame.Rect(100, 100, 150, 30),
                                           visible_percentage=0.7,
                                           manager=default_ui_manager)
        scroll_bar.start_percentage = 0.9
        scroll_bar.set_visible_percentage(0.2)
        assert scroll_bar.visible_percentage == 0.2

        scroll_bar.set_visible_percentage(-0.2)
        assert scroll_bar.visible_percentage == 0.0

        scroll_bar.set_visible_percentage(1.9)
        assert scroll_bar.visible_percentage == 1.0

    def test_kill(self, _init_pygame, default_ui_manager: IUIManagerInterface,
                  _display_surface_return_none):
        scroll_bar = UIHorizontalScrollBar(relative_rect=pygame.Rect(100, 100, 150, 30),
                                           visible_percentage=0.7,
                                           manager=default_ui_manager)

        assert len(default_ui_manager.get_root_container().elements) == 2
        assert len(default_ui_manager.get_sprite_group().sprites()) == 6
        scroll_bar_sprites = [default_ui_manager.get_root_container(),
                              scroll_bar,
                              scroll_bar.button_container,
                              scroll_bar.left_button,
                              scroll_bar.right_button,
                              scroll_bar.sliding_button]
        assert default_ui_manager.get_sprite_group().sprites() == scroll_bar_sprites
        scroll_bar.kill()
        assert len(default_ui_manager.get_root_container().elements) == 0
        assert len(default_ui_manager.get_sprite_group().sprites()) == 1
        empty_sprites = [default_ui_manager.get_root_container()]
        assert default_ui_manager.get_sprite_group().sprites() == empty_sprites

    def test_process_event(self, _init_pygame, default_ui_manager,
                           _display_surface_return_none):
        scroll_bar = UIHorizontalScrollBar(relative_rect=pygame.Rect(100, 100, 150, 30),
                                           visible_percentage=0.7,
                                           manager=default_ui_manager)
        scroll_bar.hovered = True
        assert scroll_bar.process_event(pygame.event.Event(pygame.MOUSEWHEEL, {'x': 0.5})) is True

        assert scroll_bar.process_event(pygame.event.Event(pygame.MOUSEWHEEL, {'x': -0.5})) is True

    def test_rebuild_from_theme_data_non_default(self, _init_pygame,
                                                 _display_surface_return_none):
        manager = UIManager((800, 600), os.path.join("tests", "data",
                                                     "themes",
                                                     "ui_horizontal_scroll_bar_non_default.json"))

        scroll_bar = UIHorizontalScrollBar(relative_rect=pygame.Rect(100, 100, 150, 30),
                                           visible_percentage=0.1,
                                           manager=manager)
        assert scroll_bar.image is not None

    def test_rebuild_from_theme_data_no_arrow_buttons(self, _init_pygame,
                                                      _display_surface_return_none):
        manager = UIManager((800, 600), os.path.join("tests", "data",
                                                     "themes",
                                                     "ui_horizontal_scroll_bar_no_arrows.json"))

        scroll_bar = UIHorizontalScrollBar(relative_rect=pygame.Rect(100, 100, 150, 30),
                                           visible_percentage=0.1,
                                           manager=manager)

        assert scroll_bar.left_button is None
        assert scroll_bar.right_button is None
        assert scroll_bar.image is not None

    @pytest.mark.filterwarnings("ignore:Invalid value")
    @pytest.mark.filterwarnings("ignore:Colour hex code")
    def test_rebuild_from_theme_data_bad_values(self, _init_pygame,
                                                _display_surface_return_none):
        manager = UIManager((800, 600), os.path.join("tests", "data",
                                                     "themes",
                                                     "ui_horizontal_scroll_bar_bad_values.json"))

        scroll_bar = UIHorizontalScrollBar(relative_rect=pygame.Rect(100, 100, 150, 30),
                                           visible_percentage=1.0,
                                           manager=manager)
        assert scroll_bar.image is not None

    def test_set_position(self, _init_pygame, default_ui_manager, _display_surface_return_none):
        scroll_bar = UIHorizontalScrollBar(relative_rect=pygame.Rect(80, 100, 200, 30),
                                           visible_percentage=0.25, manager=default_ui_manager)

        scroll_bar.set_position((200, 200))

        # try to click on the scroll bar's left button
        default_ui_manager.process_events(pygame.event.Event(pygame.MOUSEBUTTONDOWN,
                                                             {'button': 1, 'pos': (205, 215)}))
        # if we successfully clicked on the moved scroll bar then this button should be True
        assert scroll_bar.left_button.held is True

        default_ui_manager.process_events(pygame.event.Event(pygame.MOUSEBUTTONDOWN,
                                                             {'button': 1, 'pos': (395, 215)}))
        # if we successfully clicked on the moved scroll bar then this button should be True
        assert scroll_bar.right_button.held is True

        default_ui_manager.process_events(pygame.event.Event(pygame.MOUSEBUTTONDOWN,
                                                             {'button': 1, 'pos': (250, 215)}))
        # if we successfully clicked on the moved scroll bar then this button should be True
        assert scroll_bar.sliding_button.held is True

    def test_set_relative_position(self, _init_pygame, default_ui_manager,
                                   _display_surface_return_none):
        test_container = UIContainer(relative_rect=pygame.Rect(50, 50, 300, 250),
                                     manager=default_ui_manager)
        scroll_bar = UIHorizontalScrollBar(relative_rect=pygame.Rect(80, 100, 200, 30),
                                           visible_percentage=0.25, manager=default_ui_manager,
                                           container=test_container)

        scroll_bar.set_relative_position((50, 50))

        # try to click on the scroll bar's left button
        default_ui_manager.process_events(pygame.event.Event(pygame.MOUSEBUTTONDOWN,
                                                             {'button': 1, 'pos': (105, 115)}))
        # if we successfully clicked on the moved scroll bar then this button should be True
        assert scroll_bar.left_button.held is True

        default_ui_manager.process_events(pygame.event.Event(pygame.MOUSEBUTTONDOWN,
                                                             {'button': 1, 'pos': (295, 115)}))
        # if we successfully clicked on the moved scroll bar then this button should be True
        assert scroll_bar.right_button.held is True

        default_ui_manager.process_events(pygame.event.Event(pygame.MOUSEBUTTONDOWN,
                                                             {'button': 1, 'pos': (150, 115)}))
        # if we successfully clicked on the moved scroll bar then this button should be True
        assert scroll_bar.sliding_button.held is True

    def test_set_dimensions(self, _init_pygame, default_ui_manager,
                            _display_surface_return_none):
        scroll_bar = UIHorizontalScrollBar(relative_rect=pygame.Rect(100, 0, 200, 30),
                                           visible_percentage=0.25, manager=default_ui_manager)

        scroll_bar.set_dimensions((100, 60))

        # try to click on the slider
        default_ui_manager.process_events(pygame.event.Event(pygame.MOUSEBUTTONDOWN,
                                                             {'button': 1, 'pos': (195, 40)}))
        # if we successfully clicked on the moved slider then this button should be True
        assert scroll_bar.right_button.held is True

<<<<<<< HEAD
    def test_show(self, _init_pygame, default_ui_manager, _display_surface_return_none):
        scroll_bar = UIHorizontalScrollBar(relative_rect=pygame.Rect(100, 0, 200, 30),
                                           visible_percentage=0.25, manager=default_ui_manager,
                                           visible=0)

        assert scroll_bar.visible == 0
        assert scroll_bar.dirty == 1

        assert scroll_bar.button_container.visible == 0
        assert scroll_bar.sliding_button.visible == 0
        assert scroll_bar.left_button.visible == 0
        assert scroll_bar.right_button.visible == 0

        scroll_bar.show()

        assert scroll_bar.visible == 1
        assert scroll_bar.dirty == 2

        assert scroll_bar.button_container.visible == 1
        assert scroll_bar.sliding_button.visible == 1
        assert scroll_bar.left_button.visible == 1
        assert scroll_bar.right_button.visible == 1

    def test_hide(self, _init_pygame, default_ui_manager, _display_surface_return_none):
        scroll_bar = UIHorizontalScrollBar(relative_rect=pygame.Rect(100, 0, 200, 30),
                                           visible_percentage=0.25, manager=default_ui_manager)

        assert scroll_bar.visible == 1
        assert scroll_bar.dirty == 2

        assert scroll_bar.button_container.visible == 1
        assert scroll_bar.sliding_button.visible == 1
        assert scroll_bar.left_button.visible == 1
        assert scroll_bar.right_button.visible == 1

        scroll_bar.hide()

        assert scroll_bar.visible == 0
        assert scroll_bar.dirty == 1

        assert scroll_bar.button_container.visible == 0
        assert scroll_bar.sliding_button.visible == 0
        assert scroll_bar.left_button.visible == 0
        assert scroll_bar.right_button.visible == 0
=======
    def test_disable(self, _init_pygame: None, default_ui_manager: UIManager,
                     _display_surface_return_none: None):
        scroll_bar = UIHorizontalScrollBar(relative_rect=pygame.Rect(0, 0, 200, 30),
                                           visible_percentage=0.25, manager=default_ui_manager)

        scroll_bar.disable()

        # process a mouse button down event
        scroll_bar.right_button.process_event(
            pygame.event.Event(pygame.MOUSEBUTTONDOWN,
                               {'button': 1, 'pos': scroll_bar.right_button.rect.center}))

        scroll_bar.update(0.1)

        # process a mouse button up event
        scroll_bar.right_button.process_event(
            pygame.event.Event(pygame.MOUSEBUTTONUP,
                               {'button': 1, 'pos': scroll_bar.right_button.rect.center}))

        assert scroll_bar.scroll_position == 0.0 and scroll_bar.is_enabled is False

    def test_enable(self, _init_pygame: None, default_ui_manager: UIManager,
                    _display_surface_return_none: None):
        scroll_bar = UIHorizontalScrollBar(relative_rect=pygame.Rect(0, 0, 200, 30),
                                           visible_percentage=0.25, manager=default_ui_manager)

        scroll_bar.disable()
        scroll_bar.enable()

        # process a mouse button down event
        scroll_bar.right_button.process_event(
            pygame.event.Event(pygame.MOUSEBUTTONDOWN,
                               {'button': 1, 'pos': scroll_bar.right_button.rect.center}))

        scroll_bar.update(0.1)

        # process a mouse button up event
        scroll_bar.right_button.process_event(
            pygame.event.Event(pygame.MOUSEBUTTONUP,
                               {'button': 1, 'pos': scroll_bar.right_button.rect.center}))

        assert scroll_bar.scroll_position != 0.0 and scroll_bar.is_enabled is True
>>>>>>> 7c9288c7
<|MERGE_RESOLUTION|>--- conflicted
+++ resolved
@@ -238,7 +238,49 @@
         # if we successfully clicked on the moved slider then this button should be True
         assert scroll_bar.right_button.held is True
 
-<<<<<<< HEAD
+    def test_disable(self, _init_pygame: None, default_ui_manager: UIManager,
+                     _display_surface_return_none: None):
+        scroll_bar = UIHorizontalScrollBar(relative_rect=pygame.Rect(0, 0, 200, 30),
+                                           visible_percentage=0.25, manager=default_ui_manager)
+
+        scroll_bar.disable()
+
+        # process a mouse button down event
+        scroll_bar.right_button.process_event(
+            pygame.event.Event(pygame.MOUSEBUTTONDOWN,
+                               {'button': 1, 'pos': scroll_bar.right_button.rect.center}))
+
+        scroll_bar.update(0.1)
+
+        # process a mouse button up event
+        scroll_bar.right_button.process_event(
+            pygame.event.Event(pygame.MOUSEBUTTONUP,
+                               {'button': 1, 'pos': scroll_bar.right_button.rect.center}))
+
+        assert scroll_bar.scroll_position == 0.0 and scroll_bar.is_enabled is False
+
+    def test_enable(self, _init_pygame: None, default_ui_manager: UIManager,
+                    _display_surface_return_none: None):
+        scroll_bar = UIHorizontalScrollBar(relative_rect=pygame.Rect(0, 0, 200, 30),
+                                           visible_percentage=0.25, manager=default_ui_manager)
+
+        scroll_bar.disable()
+        scroll_bar.enable()
+
+        # process a mouse button down event
+        scroll_bar.right_button.process_event(
+            pygame.event.Event(pygame.MOUSEBUTTONDOWN,
+                               {'button': 1, 'pos': scroll_bar.right_button.rect.center}))
+
+        scroll_bar.update(0.1)
+
+        # process a mouse button up event
+        scroll_bar.right_button.process_event(
+            pygame.event.Event(pygame.MOUSEBUTTONUP,
+                               {'button': 1, 'pos': scroll_bar.right_button.rect.center}))
+
+        assert scroll_bar.scroll_position != 0.0 and scroll_bar.is_enabled is True
+
     def test_show(self, _init_pygame, default_ui_manager, _display_surface_return_none):
         scroll_bar = UIHorizontalScrollBar(relative_rect=pygame.Rect(100, 0, 200, 30),
                                            visible_percentage=0.25, manager=default_ui_manager,
@@ -282,48 +324,4 @@
         assert scroll_bar.button_container.visible == 0
         assert scroll_bar.sliding_button.visible == 0
         assert scroll_bar.left_button.visible == 0
-        assert scroll_bar.right_button.visible == 0
-=======
-    def test_disable(self, _init_pygame: None, default_ui_manager: UIManager,
-                     _display_surface_return_none: None):
-        scroll_bar = UIHorizontalScrollBar(relative_rect=pygame.Rect(0, 0, 200, 30),
-                                           visible_percentage=0.25, manager=default_ui_manager)
-
-        scroll_bar.disable()
-
-        # process a mouse button down event
-        scroll_bar.right_button.process_event(
-            pygame.event.Event(pygame.MOUSEBUTTONDOWN,
-                               {'button': 1, 'pos': scroll_bar.right_button.rect.center}))
-
-        scroll_bar.update(0.1)
-
-        # process a mouse button up event
-        scroll_bar.right_button.process_event(
-            pygame.event.Event(pygame.MOUSEBUTTONUP,
-                               {'button': 1, 'pos': scroll_bar.right_button.rect.center}))
-
-        assert scroll_bar.scroll_position == 0.0 and scroll_bar.is_enabled is False
-
-    def test_enable(self, _init_pygame: None, default_ui_manager: UIManager,
-                    _display_surface_return_none: None):
-        scroll_bar = UIHorizontalScrollBar(relative_rect=pygame.Rect(0, 0, 200, 30),
-                                           visible_percentage=0.25, manager=default_ui_manager)
-
-        scroll_bar.disable()
-        scroll_bar.enable()
-
-        # process a mouse button down event
-        scroll_bar.right_button.process_event(
-            pygame.event.Event(pygame.MOUSEBUTTONDOWN,
-                               {'button': 1, 'pos': scroll_bar.right_button.rect.center}))
-
-        scroll_bar.update(0.1)
-
-        # process a mouse button up event
-        scroll_bar.right_button.process_event(
-            pygame.event.Event(pygame.MOUSEBUTTONUP,
-                               {'button': 1, 'pos': scroll_bar.right_button.rect.center}))
-
-        assert scroll_bar.scroll_position != 0.0 and scroll_bar.is_enabled is True
->>>>>>> 7c9288c7
+        assert scroll_bar.right_button.visible == 0