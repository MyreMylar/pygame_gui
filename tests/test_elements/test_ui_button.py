import os
import sys
import pytest
import pygame
import pygame_gui

from tests.shared_fixtures import _init_pygame, default_ui_manager
from tests.shared_fixtures import default_display_surface, _display_surface_return_none
from tests.shared_comparators import compare_surfaces

from pygame_gui.ui_manager import UIManager
from pygame_gui.elements.ui_button import UIButton
from pygame_gui.core.ui_container import UIContainer
from pygame_gui import PackageResource

try:
    # mouse button constants not defined in pygame 1.9.3
    pygame.BUTTON_LEFT
    pygame.BUTTON_MIDDLE
    pygame.BUTTON_RIGHT
except AttributeError:
    pygame.BUTTON_LEFT = 1
    pygame.BUTTON_MIDDLE = 2
    pygame.BUTTON_RIGHT = 3


class TestUIButton:

    def test_creation(self, _init_pygame, default_ui_manager,
                      _display_surface_return_none):
        button = UIButton(relative_rect=pygame.Rect(100, 100, 150, 30),
                          text="Test Button",
                          tool_tip_text="This is a test of the button's tool tip functionality.",
                          manager=default_ui_manager)
        assert button.image is not None

    @pytest.mark.filterwarnings("ignore:DeprecationWarning")
    def test_set_any_images_from_theme(self, _init_pygame, _display_surface_return_none):
        manager = UIManager((800, 600),
                            os.path.join("tests", "data", "themes", "ui_button_with_images.json"))
        button = UIButton(relative_rect=pygame.Rect(100, 100, 150, 30),
                          text="Test Button",
                          tool_tip_text="This is a test of the button's tool tip functionality.",
                          manager=manager)
        assert button.normal_image is not None and button.image is not None

    def test_kill(self, _init_pygame, default_ui_manager,
                  _display_surface_return_none):
        button = UIButton(relative_rect=pygame.Rect(100, 100, 150, 30),
                          text="Test Button",
                          tool_tip_text="This is a test of the button's tool tip functionality.",
                          manager=default_ui_manager)

        # create the tool tip
        button.hover_time = 9999.0
        button.while_hovering(0.01, pygame.math.Vector2(150.0, 115.0))

        # should kill everything
        button.kill()

        assert button.alive() is False and button.tool_tip.alive() is False

    def test_hover_point_outside(self, _init_pygame, default_ui_manager,
                                 _display_surface_return_none):
        button = UIButton(relative_rect=pygame.Rect(100, 100, 150, 30),
                          text="Test Button",
                          manager=default_ui_manager)

        # test outside button
        is_inside = button.hover_point(50, 50)
        assert is_inside is False

    def test_hover_point_inside(self, _init_pygame, default_ui_manager,
                                _display_surface_return_none):
        button = UIButton(relative_rect=pygame.Rect(100, 100, 150, 30),
                          text="Test Button",
                          manager=default_ui_manager)

        # test inside button
        is_inside = button.hover_point(150, 115)
        assert is_inside is True

    def test_hover_point_held(self, _init_pygame, default_ui_manager,
                              _display_surface_return_none):
        button = UIButton(relative_rect=pygame.Rect(100, 100, 150, 30),
                          text="Test Button",
                          manager=default_ui_manager)

        # test inside button when held
        button.set_hold_range((100, 100))
        button.held = True
        is_inside = button.hover_point(50, 50)
        assert is_inside is True

    def test_hover_point_not_held(self, _init_pygame, default_ui_manager,
                                  _display_surface_return_none):
        button = UIButton(relative_rect=pygame.Rect(100, 100, 150, 30),
                          text="Test Button",
                          manager=default_ui_manager)

        # test inside button when held
        button.set_hold_range((100, 100))
        button.held = False
        is_inside = button.hover_point(50, 50)
        assert is_inside is False

    def test_can_hover(self, _init_pygame, default_ui_manager,
                       _display_surface_return_none):
        button = UIButton(relative_rect=pygame.Rect(100, 100, 150, 30),
                          text="Test Button",
                          manager=default_ui_manager)

        button.is_enabled = True
        button.held = False

        assert button.can_hover() is True

    def test_cannot_hover(self, _init_pygame, default_ui_manager,
                          _display_surface_return_none):
        button = UIButton(relative_rect=pygame.Rect(100, 100, 150, 30),
                          text="Test Button",
                          manager=default_ui_manager)

        button.is_enabled = True
        button.held = True

        assert button.can_hover() is False

    def test_on_hovered(self, _init_pygame, default_ui_manager,
                        _display_surface_return_none):
        button = UIButton(relative_rect=pygame.Rect(100, 100, 150, 30),
                          text="Test Button",
                          manager=default_ui_manager)
        button.on_hovered()

        confirm_on_hovered_event_fired = any((event.type == pygame.USEREVENT and
                                              event.user_type == pygame_gui.UI_BUTTON_ON_HOVERED and
                                              event.ui_element == button) for event in
                                             pygame.event.get())

        assert button.hover_time == 0.0
        assert confirm_on_hovered_event_fired

    def test_while_hovering(self, _init_pygame, default_ui_manager,
                            _display_surface_return_none):
        button = UIButton(relative_rect=pygame.Rect(100, 100, 150, 30),
                          text="Test Button",
                          tool_tip_text="This is a test of the button's tool tip functionality.",
                          manager=default_ui_manager)

        # create the tool tip
        button.hover_time = 9999.0
        button.while_hovering(0.01, pygame.math.Vector2(150.0, 115.0))

        assert button.tool_tip is not None

    def test_while_not_hovering(self, _init_pygame, default_ui_manager,
                                _display_surface_return_none):
        button = UIButton(relative_rect=pygame.Rect(100, 100, 150, 30),
                          text="Test Button",
                          tool_tip_text="This is a test of the button's tool tip functionality.",
                          manager=default_ui_manager)

        # fail to create the tool tip
        button.hover_time = 0.0
        button.while_hovering(0.01, pygame.math.Vector2(250.0, 250.0))

        assert button.tool_tip is None

    def test_on_unhovered(self, _init_pygame, default_ui_manager, _display_surface_return_none):
        button = UIButton(relative_rect=pygame.Rect(100, 100, 150, 30),
                          text="Test Button",
                          tool_tip_text="This is a test of the button's tool tip functionality.",
                          manager=default_ui_manager)

        # create the tool tip
        button.hover_time = 9999.0
        button.while_hovering(0.01, pygame.math.Vector2(150.0, 115.0))

        # stop hovering and kill the tool tip
        button.on_unhovered()

        unhovered_event_fired = any((event.type == pygame.USEREVENT and
                                     event.user_type == pygame_gui.UI_BUTTON_ON_UNHOVERED and
                                     event.ui_element == button) for event in
                                    pygame.event.get())

        assert unhovered_event_fired
        assert button.tool_tip is None

    def test_update(self, _init_pygame, default_ui_manager,
                    _display_surface_return_none):
        button = UIButton(relative_rect=pygame.Rect(100, 100, 150, 30),
                          text="Test Button",
                          tool_tip_text="This is a test of the button's tool tip functionality.",
                          manager=default_ui_manager)

        # test the 'one frame' button press flag
        button.pressed_event = True

        redraw_queue_length_pre_update = len(button.drawable_shape.states_to_redraw_queue)
        button.update(0.01)
        redraw_queue_length_post_update = len(button.drawable_shape.states_to_redraw_queue)

        assert button.pressed is True and redraw_queue_length_post_update == (
                    redraw_queue_length_pre_update - 1)

    def test_set_relative_position(self, _init_pygame, default_ui_manager,
                                   _display_surface_return_none):
        test_container = UIContainer(relative_rect=pygame.Rect(100, 100, 300, 60),
                                     manager=default_ui_manager)
        button = UIButton(relative_rect=pygame.Rect(0, 0, 150, 30),
                          text="Test Button",
                          tool_tip_text="This is a test of the button's tool tip functionality.",
                          container=test_container,
                          manager=default_ui_manager)

        button.set_relative_position(pygame.math.Vector2(150.0, 30.0))

        assert button.rect.topleft == (
        250, 130) and button.drawable_shape.containing_rect.topleft == (250, 130)

    def test_set_position(self, _init_pygame, default_ui_manager,
                          _display_surface_return_none):
        test_container = UIContainer(relative_rect=pygame.Rect(100, 100, 300, 60),
                                     manager=default_ui_manager)
        button = UIButton(relative_rect=pygame.Rect(0, 0, 150, 30),
                          text="Test Button",
                          tool_tip_text="This is a test of the button's tool tip functionality.",
                          container=test_container,
                          manager=default_ui_manager)

        button.set_position(pygame.math.Vector2(150.0, 30.0))

        assert button.relative_rect.topleft == (
        50, -70) and button.drawable_shape.containing_rect.topleft == (150, 30)

    def test_set_dimensions(self, _init_pygame, default_ui_manager,
                            _display_surface_return_none):
        button = UIButton(relative_rect=pygame.Rect(0, 0, 150, 30),
                          text="Test Button",
                          tool_tip_text="This is a test of the button's tool tip functionality.",
                          manager=default_ui_manager)

        button.set_dimensions(pygame.math.Vector2(250.0, 60.0))

        assert button.drawable_shape.containing_rect.width == 250 and button.drawable_shape.containing_rect.height == 60

    def test_update_containing_rect_position(self, _init_pygame, default_ui_manager,
                                             _display_surface_return_none):
        test_container = UIContainer(relative_rect=pygame.Rect(100, 100, 300, 60),
                                     manager=default_ui_manager)
        button = UIButton(relative_rect=pygame.Rect(10, 10, 150, 30),
                          text="Test Button",
                          tool_tip_text="This is a test of the button's tool tip functionality.",
                          container=test_container,
                          manager=default_ui_manager)

        test_container.set_position((50, 50))
        button.update_containing_rect_position()

        assert button.rect.topleft == (60, 60)

    def test_process_event_double_click(self, _init_pygame: None, default_ui_manager: UIManager,
                                        _display_surface_return_none: None):
        button = UIButton(relative_rect=pygame.Rect(10, 10, 150, 30),
                          text="Test Button",
                          tool_tip_text="This is a test of the button's tool tip functionality.",
                          manager=default_ui_manager,
                          allow_double_clicks=True)

        # process a mouse button down event
        consumed_event_1 = button.process_event(pygame.event.Event(pygame.MOUSEBUTTONDOWN,
                                                                   {'button': pygame.BUTTON_LEFT,
                                                                    'pos': button.rect.center}))

        consumed_event_2 = button.process_event(pygame.event.Event(pygame.MOUSEBUTTONDOWN,
                                                                   {'button': pygame.BUTTON_LEFT,
                                                                    'pos': button.rect.center}))

        confirm_double_click_event_fired = False
        for event in pygame.event.get():
            if (
                    event.type == pygame.USEREVENT and event.user_type == pygame_gui.UI_BUTTON_DOUBLE_CLICKED and
                    event.ui_element == button):
                confirm_double_click_event_fired = True

        assert consumed_event_1 and consumed_event_2
        assert confirm_double_click_event_fired

    def test_process_event_mouse_button_down(self, _init_pygame: None,
                                             default_ui_manager: UIManager,
                                             _display_surface_return_none: None):
        button = UIButton(relative_rect=pygame.Rect(10, 10, 150, 30),
                          text="Test Button",
                          tool_tip_text="This is a test of the button's tool tip functionality.",
                          manager=default_ui_manager)

        # create a tool tip
        button.hover_time = 9999.0
        button.while_hovering(0.01, pygame.math.Vector2(150.0, 115.0))

        # process a mouse button down event
        processed_down_event = button.process_event(pygame.event.Event(pygame.MOUSEBUTTONDOWN,
                                                                       {'button': 1,
                                                                        'pos': (50, 25)}))

        assert processed_down_event is True and button.held is True and button.tool_tip is None

    def test_process_event_mouse_button_up_inside(self, _init_pygame: None,
                                                  default_ui_manager: UIManager,
                                                  _display_surface_return_none: None):
        button = UIButton(relative_rect=pygame.Rect(10, 10, 150, 30),
                          text="Test Button",
                          tool_tip_text="This is a test of the button's tool tip functionality.",
                          manager=default_ui_manager)

        # create a tool tip
        button.hover_time = 9999.0
        button.while_hovering(0.01, pygame.math.Vector2(150.0, 115.0))

        # process a mouse button down event
        processed_down_event = button.process_event(pygame.event.Event(pygame.MOUSEBUTTONDOWN,
                                                                       {'button': 1,
                                                                        'pos': (50, 25)}))

        # process a mouse button up event
        processed_up_event = button.process_event(pygame.event.Event(pygame.MOUSEBUTTONUP,
                                                                     {'button': 1,
                                                                      'pos': (50, 25)}))

        assert (
                processed_down_event is True and processed_up_event is True and button.held is False and
                button.pressed_event is True and default_ui_manager.focused_set is None)

    def test_process_event_mouse_button_up_outside(self, _init_pygame: None,
                                                   default_ui_manager: UIManager,
                                                   _display_surface_return_none: None):
        button = UIButton(relative_rect=pygame.Rect(10, 10, 150, 30),
                          text="Test Button",
                          tool_tip_text="This is a test of the button's tool tip functionality.",
                          manager=default_ui_manager)

        # create a tool tip
        button.hover_time = 9999.0
        button.while_hovering(0.01, pygame.math.Vector2(150.0, 115.0))

        # process a mouse button down event
        processed_down_event = button.process_event(pygame.event.Event(pygame.MOUSEBUTTONDOWN,
                                                                       {'button': 1,
                                                                        'pos': (50, 25)}))

        # process a mouse button up event
        processed_up_event = button.process_event(pygame.event.Event(pygame.MOUSEBUTTONUP,
                                                                     {'button': 1, 'pos': (1, 1)}))

        assert (
                    processed_down_event is True and processed_up_event is True and button.held is False)

    def test_check_pressed(self, _init_pygame: None, default_ui_manager: UIManager,
                           _display_surface_return_none: None):
        button = UIButton(relative_rect=pygame.Rect(10, 10, 150, 30),
                          text="Test Button",
                          tool_tip_text="This is a test of the button's tool tip functionality.",
                          manager=default_ui_manager)

        # process a mouse button down event
        button.process_event(
            pygame.event.Event(pygame.MOUSEBUTTONDOWN, {'button': 1, 'pos': (50, 25)}))

        # process a mouse button up event
        button.process_event(
            pygame.event.Event(pygame.MOUSEBUTTONUP, {'button': 1, 'pos': (50, 25)}))

        button.update(0.01)

        assert button.check_pressed() is True

    def test_disable(self, _init_pygame: None, default_ui_manager: UIManager,
                     _display_surface_return_none: None):
        button = UIButton(relative_rect=pygame.Rect(10, 10, 150, 30),
                          text="Test Button",
                          tool_tip_text="This is a test of the button's tool tip functionality.",
                          manager=default_ui_manager)

        button.disable()

        # process a mouse button down event
        button.process_event(
            pygame.event.Event(pygame.MOUSEBUTTONDOWN, {'button': 1, 'pos': (50, 25)}))

        # process a mouse button up event
        button.process_event(
            pygame.event.Event(pygame.MOUSEBUTTONUP, {'button': 1, 'pos': (50, 25)}))

        button.update(0.01)

        assert button.check_pressed() is False and button.is_enabled is False

    def test_enable(self, _init_pygame: None, default_ui_manager: UIManager,
                    _display_surface_return_none: None):
        button = UIButton(relative_rect=pygame.Rect(10, 10, 150, 30),
                          text="Test Button",
                          tool_tip_text="This is a test of the button's tool tip functionality.",
                          manager=default_ui_manager)

        button.disable()

        button.enable()

        # process a mouse button down event
        button.process_event(
            pygame.event.Event(pygame.MOUSEBUTTONDOWN, {'button': 1, 'pos': (50, 25)}))

        # process a mouse button up event
        button.process_event(
            pygame.event.Event(pygame.MOUSEBUTTONUP, {'button': 1, 'pos': (50, 25)}))

        button.update(0.01)

        assert button.check_pressed() is True and button.is_enabled is True

    def test_set_active(self, _init_pygame: None, default_ui_manager: UIManager,
                        _display_surface_return_none):
        button = UIButton(relative_rect=pygame.Rect(10, 10, 150, 30),
                          text="Test Button",
                          tool_tip_text="This is a test of the button's tool tip functionality.",
                          manager=default_ui_manager)

        button.update(0.01)
        button.update(0.01)
        button.update(0.01)
        button.update(0.01)
        button.update(0.01)

        empty_queue = len(button.drawable_shape.states_to_redraw_queue)

        button._set_active()

        assert empty_queue == 0

    def test_set_inactive(self, _init_pygame: None, default_ui_manager: UIManager,
                          _display_surface_return_none):
        button = UIButton(relative_rect=pygame.Rect(10, 10, 150, 30),
                          text="Test Button",
                          tool_tip_text="This is a test of the button's tool tip functionality.",
                          manager=default_ui_manager)

        button.update(0.01)
        button.update(0.01)
        button.update(0.01)
        button.update(0.01)
        button.update(0.01)

        empty_queue = len(button.drawable_shape.states_to_redraw_queue)

        button._set_active()
        button._set_inactive()

        assert empty_queue == 0

    def test_select(self, _init_pygame: None, default_ui_manager: UIManager,
                    _display_surface_return_none):
        button = UIButton(relative_rect=pygame.Rect(10, 10, 150, 30),
                          text="Test Button",
                          tool_tip_text="This is a test of the button's tool tip functionality.",
                          manager=default_ui_manager)

        button.update(0.01)
        button.update(0.01)
        button.update(0.01)
        button.update(0.01)
        button.update(0.01)

        empty_queue = len(button.drawable_shape.states_to_redraw_queue)

        button.select()

        assert (empty_queue == 0 and button.is_selected is True)

    def test_unselect(self, _init_pygame: None, default_ui_manager: UIManager,
                      _display_surface_return_none):
        button = UIButton(relative_rect=pygame.Rect(10, 10, 150, 30),
                          text="Test Button",
                          tool_tip_text="This is a test of the button's tool tip functionality.",
                          manager=default_ui_manager)

        button.update(0.01)
        button.update(0.01)
        button.update(0.01)
        button.update(0.01)
        button.update(0.01)

        empty_queue = len(button.drawable_shape.states_to_redraw_queue)

        button.select()
        button.unselect()

        assert (empty_queue == 0 and button.is_selected is False)

    def test_set_text(self, _init_pygame: None, default_ui_manager: UIManager,
                      _display_surface_return_none):
        button = UIButton(relative_rect=pygame.Rect(10, 10, 150, 30),
                          text="Test Button",
                          tool_tip_text="This is a test of the button's tool tip functionality.",
                          manager=default_ui_manager)

        button.update(0.01)
        button.update(0.01)
        button.update(0.01)
        button.update(0.01)
        button.update(0.01)

        empty_queue = len(button.drawable_shape.states_to_redraw_queue)

        old_text_rect = button.drawable_shape.aligned_text_rect.copy()

        button.set_text('Ipsum')

        full_queue = len(button.drawable_shape.states_to_redraw_queue)

        assert (empty_queue == 0 and full_queue != 0 and
                button.drawable_shape.aligned_text_rect != old_text_rect and
                button.drawable_shape.theming['text'] == 'Ipsum' and button.text == 'Ipsum')

    def test_set_text_same(self, _init_pygame: None, default_ui_manager: UIManager,
                           _display_surface_return_none):
        button = UIButton(relative_rect=pygame.Rect(10, 10, 150, 30),
                          text="Test Button",
                          tool_tip_text="This is a test of the button's tool tip functionality.",
                          manager=default_ui_manager)

        button.update(0.01)
        button.update(0.01)
        button.update(0.01)
        button.update(0.01)
        button.update(0.01)

        empty_queue = len(button.drawable_shape.states_to_redraw_queue)

        old_text_rect = button.drawable_shape.aligned_text_rect.copy()

        button.set_text('Test Button')

        still_empty_queue = len(button.drawable_shape.states_to_redraw_queue)

        assert (empty_queue == 0 and still_empty_queue == 0 and
                button.drawable_shape.aligned_text_rect == old_text_rect and
                button.drawable_shape.theming[
                    'text'] == 'Test Button' and button.text == 'Test Button')

    def test_set_hold_range(self, _init_pygame: None, default_ui_manager: UIManager,
                            _display_surface_return_none):
        button = UIButton(relative_rect=pygame.Rect(10, 10, 150, 30),
                          text="Test Button",
                          tool_tip_text="This is a test of the button's tool tip functionality.",
                          manager=default_ui_manager)

        button.set_hold_range((50, 200))

    def test_in_hold_range_inside_button(self, _init_pygame: None, default_ui_manager: UIManager,
                                         _display_surface_return_none):
        button = UIButton(relative_rect=pygame.Rect(10, 10, 150, 30),
                          text="Test Button",
                          tool_tip_text="This is a test of the button's tool tip functionality.",
                          manager=default_ui_manager)

        button.set_hold_range((50, 200))

        assert button.in_hold_range(pygame.math.Vector2(20.0, 25.0)) is True

    def test_in_hold_range_outside_button(self, _init_pygame: None, default_ui_manager: UIManager,
                                          _display_surface_return_none):
        button = UIButton(relative_rect=pygame.Rect(10, 10, 150, 30),
                          text="Test Button",
                          tool_tip_text="This is a test of the button's tool tip functionality.",
                          manager=default_ui_manager)

        button.set_hold_range((150, 50))

        assert button.in_hold_range(pygame.math.Vector2(200.0, 50.0)) is True

    def test_out_of_hold_range(self, _init_pygame: None, default_ui_manager: UIManager,
                               _display_surface_return_none):
        button = UIButton(relative_rect=pygame.Rect(10, 10, 150, 30),
                          text="Test Button",
                          tool_tip_text="This is a test of the button's tool tip functionality.",
                          manager=default_ui_manager)

        button.set_hold_range((50, 50))

        assert button.in_hold_range(pygame.math.Vector2(400.0, 500.0)) is False

    def test_out_of_hold_range_when_zeroed(self, _init_pygame: None, default_ui_manager: UIManager,
                                           _display_surface_return_none):
        button = UIButton(relative_rect=pygame.Rect(10, 10, 150, 30),
                          text="Test Button",
                          tool_tip_text="This is a test of the button's tool tip functionality.",
                          manager=default_ui_manager)

        button.set_hold_range((0, 0))

        assert button.in_hold_range(pygame.math.Vector2(400.0, 500.0)) is False

    def test_rebuild_from_changed_theme_data_non_default(self, _init_pygame,
                                                         _display_surface_return_none):
        manager = UIManager((800, 600),
                            os.path.join("tests", "data", "themes", "ui_button_non_default.json"))
        button = UIButton(relative_rect=pygame.Rect(10, 10, 150, 30),
                          text="Test Button",
                          tool_tip_text="This is a test of the button's tool tip functionality.",
                          manager=manager)

        assert button.image is not None

    @pytest.mark.filterwarnings("ignore:Invalid value")
    @pytest.mark.filterwarnings("ignore:Colour hex code")
    @pytest.mark.filterwarnings("ignore:Invalid gradient")
    def test_rebuild_from_changed_theme_data_bad_values(self, _init_pygame,
                                                        _display_surface_return_none):
        manager = UIManager((800, 600),
                            os.path.join("tests", "data", "themes", "ui_button_bad_values.json"))
        button = UIButton(relative_rect=pygame.Rect(10, 10, 150, 30),
                          text="Test Button",
                          tool_tip_text="This is a test of the button's tool tip functionality.",
                          manager=manager)

        assert button.image is not None

    def test_rebuild_shape(self, _init_pygame, _display_surface_return_none):
        manager = UIManager((800, 600),
                            os.path.join("tests", "data", "themes", "ui_button_non_default.json"))
        button = UIButton(relative_rect=pygame.Rect(10, 10, 150, 30),
                          text="Test Button",
                          tool_tip_text="This is a test of the button's tool tip functionality.",
                          manager=manager)
        button.rebuild()

        assert button.image is not None

    def test_rebuild_shape_ellipse(self, _init_pygame, _display_surface_return_none):
        manager = UIManager((800, 600),
                            os.path.join("tests", "data", "themes", "ui_button_non_default_2.json"))
        button = UIButton(relative_rect=pygame.Rect(10, 10, 150, 30),
                          text="Test Button",
                          tool_tip_text="This is a test of the button's tool tip functionality.",
                          manager=manager)
        button.rebuild()

        assert button.image is not None

    def test_show(self, _init_pygame, default_ui_manager, _display_surface_return_none):
        button = UIButton(relative_rect=pygame.Rect(100, 100, 150, 30),
                          text="Test Button",
                          manager=default_ui_manager,
                          visible=0)

        assert button.visible == 0
        button.show()
        assert button.visible == 1

    def test_hide(self, _init_pygame, default_ui_manager, _display_surface_return_none):
        button = UIButton(relative_rect=pygame.Rect(100, 100, 150, 30),
                          text="Test Button",
                          manager=default_ui_manager)

        assert button.visible == 1
        button.hide()
        assert button.visible == 0
<<<<<<< HEAD
        assert button.dirty == 1

    def test_class_theming_id(self, _init_pygame, _display_surface_return_none):
        manager = UIManager((800, 600),
                            PackageResource('tests.data.themes',
                                            'appearance_theme_class_id_test.json'))
        if sys.version_info.minor >= 7:
            button = UIButton(relative_rect=pygame.Rect(10, 10, 150, 30),
                              text="Test Button",
                              manager=manager,
                              object_id=pygame_gui.core.ObjectID(class_id='@test_class'))
        else:
            button = UIButton(relative_rect=pygame.Rect(10, 10, 150, 30),
                              text="Test Button",
                              manager=manager,
                              object_id=pygame_gui.core.ObjectID(object_id=None,
                                                                 class_id='@test_class'))

        assert button.combined_element_ids == ['@test_class', 'button']

        button = UIButton(relative_rect=pygame.Rect(10, 10, 150, 30),
                          text="Test Button",
                          manager=manager,
                          object_id=pygame_gui.core.ObjectID(object_id='#test_object_1',
                                                             class_id='@test_class'))

        assert button.combined_element_ids == ['#test_object_1', '@test_class', 'button']

        test_container = UIContainer(relative_rect=pygame.Rect(100, 100, 300, 60),
                                     manager=manager)

        button = UIButton(relative_rect=pygame.Rect(10, 10, 150, 30),
                          text="Test Button",
                          manager=manager,
                          container=test_container,
                          object_id=pygame_gui.core.ObjectID(object_id='#test_object_1',
                                                             class_id='@test_class'))

        assert button.combined_element_ids == ['container.#test_object_1',
                                               'container.@test_class',
                                               'container.button',
                                               '#test_object_1',
                                               '@test_class',
                                               'button']
=======

    def test_show_hide_rendering(self, _init_pygame, default_ui_manager, _display_surface_return_none):
        resolution = (400, 400)
        empty_surface = pygame.Surface(resolution)
        empty_surface.fill(pygame.Color(0, 0, 0))

        surface = empty_surface.copy()
        manager = pygame_gui.UIManager(resolution)
        button = UIButton(relative_rect=pygame.Rect(25, 25, 375, 150),
                          text="Test Button",
                          manager=manager, visible=0)
        manager.draw_ui(surface)
        assert compare_surfaces(empty_surface, surface)

        surface.fill(pygame.Color(0, 0, 0))
        button.show()
        manager.draw_ui(surface)
        assert not compare_surfaces(empty_surface, surface)

        surface.fill(pygame.Color(0, 0, 0))
        button.hide()
        manager.draw_ui(surface)
        assert compare_surfaces(empty_surface, surface)
>>>>>>> fba91092
<|MERGE_RESOLUTION|>--- conflicted
+++ resolved
@@ -667,8 +667,29 @@
         assert button.visible == 1
         button.hide()
         assert button.visible == 0
-<<<<<<< HEAD
-        assert button.dirty == 1
+
+    def test_show_hide_rendering(self, _init_pygame, default_ui_manager, _display_surface_return_none):
+        resolution = (400, 400)
+        empty_surface = pygame.Surface(resolution)
+        empty_surface.fill(pygame.Color(0, 0, 0))
+
+        surface = empty_surface.copy()
+        manager = pygame_gui.UIManager(resolution)
+        button = UIButton(relative_rect=pygame.Rect(25, 25, 375, 150),
+                          text="Test Button",
+                          manager=manager, visible=0)
+        manager.draw_ui(surface)
+        assert compare_surfaces(empty_surface, surface)
+
+        surface.fill(pygame.Color(0, 0, 0))
+        button.show()
+        manager.draw_ui(surface)
+        assert not compare_surfaces(empty_surface, surface)
+
+        surface.fill(pygame.Color(0, 0, 0))
+        button.hide()
+        manager.draw_ui(surface)
+        assert compare_surfaces(empty_surface, surface)
 
     def test_class_theming_id(self, _init_pygame, _display_surface_return_none):
         manager = UIManager((800, 600),
@@ -711,29 +732,4 @@
                                                'container.button',
                                                '#test_object_1',
                                                '@test_class',
-                                               'button']
-=======
-
-    def test_show_hide_rendering(self, _init_pygame, default_ui_manager, _display_surface_return_none):
-        resolution = (400, 400)
-        empty_surface = pygame.Surface(resolution)
-        empty_surface.fill(pygame.Color(0, 0, 0))
-
-        surface = empty_surface.copy()
-        manager = pygame_gui.UIManager(resolution)
-        button = UIButton(relative_rect=pygame.Rect(25, 25, 375, 150),
-                          text="Test Button",
-                          manager=manager, visible=0)
-        manager.draw_ui(surface)
-        assert compare_surfaces(empty_surface, surface)
-
-        surface.fill(pygame.Color(0, 0, 0))
-        button.show()
-        manager.draw_ui(surface)
-        assert not compare_surfaces(empty_surface, surface)
-
-        surface.fill(pygame.Color(0, 0, 0))
-        button.hide()
-        manager.draw_ui(surface)
-        assert compare_surfaces(empty_surface, surface)
->>>>>>> fba91092
+                                               'button']