--- conflicted
+++ resolved
@@ -664,11 +664,7 @@
 
         assert button.visible == 1
         button.hide()
-<<<<<<< HEAD
         assert button.visible == 0
-=======
-        assert button.visible == 0
-        assert button.dirty == 1
 
     def test_show_hide_rendering(self, _init_pygame, default_ui_manager, _display_surface_return_none):
         resolution = (400, 400)
@@ -691,5 +687,4 @@
         surface.fill(pygame.Color(0, 0, 0))
         button.hide()
         manager.draw_ui(surface)
-        assert compare_surfaces(empty_surface, surface)
->>>>>>> 6c0a5aa2
+        assert compare_surfaces(empty_surface, surface)