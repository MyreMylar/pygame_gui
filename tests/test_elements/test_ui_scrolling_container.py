import os
import pytest
import pygame

from tests.shared_fixtures import _init_pygame, default_ui_manager
from tests.shared_fixtures import default_display_surface , _display_surface_return_none

from pygame_gui.ui_manager import UIManager
from pygame_gui.elements.ui_scrolling_container import UIScrollingContainer
from pygame_gui.elements.ui_button import UIButton
from pygame_gui.core.ui_container import UIContainer
from pygame_gui.core.interfaces import IUIManagerInterface


class TestUIScrollingContainer:

    def test_creation(self, _init_pygame, default_ui_manager,
                      _display_surface_return_none):
        UIScrollingContainer(relative_rect=pygame.Rect(100, 100, 400, 400),
                             manager=default_ui_manager)

    def test_get_container(self, _init_pygame, default_ui_manager: IUIManagerInterface,
                           _display_surface_return_none):
        container = UIScrollingContainer(pygame.Rect(100, 100, 200, 200),
                                         manager=default_ui_manager)
        assert container.get_container() == container.scrollable_container

    def test_add_element(self, _init_pygame, default_ui_manager: IUIManagerInterface,
                         _display_surface_return_none):
        container = UIScrollingContainer(pygame.Rect(100, 100, 200, 200),
                                         manager=default_ui_manager)

        button = UIButton(relative_rect=pygame.Rect(0, 0, 50, 50), text="",
                          manager=default_ui_manager)
        default_ui_manager.get_root_container().remove_element(button)
        container.get_container().add_element(button)
        assert len(container.get_container().elements) == 1

    def test_remove_element(self, _init_pygame, default_ui_manager: IUIManagerInterface,
                            _display_surface_return_none):
        container = UIScrollingContainer(pygame.Rect(100, 100, 200, 200),
                                         manager=default_ui_manager)

        button = UIButton(relative_rect=pygame.Rect(0, 0, 50, 50), text="",
                          manager=default_ui_manager,
                          container=container)

        container.get_container().remove_element(button)
        assert len(container.get_container().elements) == 0

    def test_set_position(self, _init_pygame, default_ui_manager,
                          _display_surface_return_none):
        container = UIScrollingContainer(pygame.Rect(100, 100, 200, 200),
                                         manager=default_ui_manager)

        container.set_position((50, 50))

        assert container.rect.topleft == (50, 50)

    def test_set_relative_position(self, _init_pygame, default_ui_manager,
                                   _display_surface_return_none):
        container = UIScrollingContainer(pygame.Rect(100, 100, 200, 200),
                                         manager=default_ui_manager)
        container_2 = UIScrollingContainer(pygame.Rect(50, 50, 50, 50),
                                           manager=default_ui_manager,
                                           container=container)

        container_2.set_relative_position((25, 25))

        assert container_2.rect.topleft == (125, 125)

    def test_set_dimensions(self, _init_pygame, default_ui_manager,
                            _display_surface_return_none):
        container = UIScrollingContainer(pygame.Rect(100, 100, 200, 200),
                                         manager=default_ui_manager)

        container.set_dimensions((50, 50))

        assert container.rect.size == (50, 50)

    def test_kill(self, _init_pygame, default_ui_manager,
                  _display_surface_return_none):
        container = UIScrollingContainer(pygame.Rect(100, 100, 200, 200),
                                         manager=default_ui_manager)
        container_2 = UIScrollingContainer(pygame.Rect(50, 50, 50, 50),
                                           manager=default_ui_manager,
                                           container=container)

        button = UIButton(relative_rect=pygame.Rect(20, 20, 30, 20), text="X",
                          manager=default_ui_manager, container=container_2)

        container.kill()

        assert not button.alive()
        assert not container_2.alive()
        assert not container.alive()

    def test_set_scrollable_area_dimensions(self, _init_pygame, default_ui_manager,
                                            _display_surface_return_none):
        container = UIScrollingContainer(pygame.Rect(100, 100, 200, 200),
                                         manager=default_ui_manager)

        container.set_scrollable_area_dimensions((500, 600))

        assert container.vert_scroll_bar is not None
        assert container.horiz_scroll_bar is not None
        assert container.scrollable_container.rect.size == (500, 600)
        assert container._view_container.rect.size == (200-container.vert_scroll_bar.rect.width,
                                                       200-container.horiz_scroll_bar.rect.height)

    def test_update(self, _init_pygame, default_ui_manager,
                    _display_surface_return_none):
        container = UIScrollingContainer(pygame.Rect(100, 100, 200, 200),
                                         manager=default_ui_manager)

        container.set_scrollable_area_dimensions((500, 600))

        container.horiz_scroll_bar.scroll_wheel_right = True
        container.horiz_scroll_bar.update(0.02)

        container.update(0.02)

        assert container.get_container().relative_rect.x == -18

<<<<<<< HEAD
    def test_show(self, _init_pygame, default_ui_manager,
                  _display_surface_return_none):
        container = UIScrollingContainer(relative_rect=pygame.Rect(100, 100, 400, 400),
                                         manager=default_ui_manager, visible=0)
        container.set_scrollable_area_dimensions((500, 600))

        assert container.visible == 0
        assert container.dirty == 1

        assert container._root_container.visible == 0
        assert container._view_container.visible == 0
        assert container.horiz_scroll_bar.visible == 0
        assert container.vert_scroll_bar.visible == 0
        assert container.scrollable_container.visible == 0

        container.show()

        assert container.visible == 1
        assert container.dirty == 2

        assert container._root_container.visible == 1
        assert container._view_container.visible == 1
        assert container.horiz_scroll_bar.visible == 1
        assert container.vert_scroll_bar.visible == 1
        assert container.scrollable_container.visible == 1

    def test_hide(self, _init_pygame, default_ui_manager,
                  _display_surface_return_none):
        container = UIScrollingContainer(relative_rect=pygame.Rect(100, 100, 400, 400),
                                         manager=default_ui_manager)
        container.set_scrollable_area_dimensions((500, 600))

        assert container.visible == 1
        assert container.dirty == 2

        assert container._root_container.visible == 1
        assert container._view_container.visible == 1
        assert container.horiz_scroll_bar.visible == 1
        assert container.vert_scroll_bar.visible == 1
        assert container.scrollable_container.visible == 1

        container.hide()

        assert container.visible == 0
        assert container.dirty == 1

        assert container._root_container.visible == 0
        assert container._view_container.visible == 0
        assert container.horiz_scroll_bar.visible == 0
        assert container.vert_scroll_bar.visible == 0
        assert container.scrollable_container.visible == 0
=======
    def test_disable(self, _init_pygame: None, default_ui_manager: UIManager,
                     _display_surface_return_none: None):
        container = UIScrollingContainer(pygame.Rect(100, 100, 200, 200),
                                         manager=default_ui_manager)
        button_1 = UIButton(relative_rect=pygame.Rect(10, 10, 150, 30),
                            text="Test Button",
                            tool_tip_text="This is a test of the button's tool tip functionality.",
                            manager=default_ui_manager,
                            container=container)

        button_2 = UIButton(relative_rect=pygame.Rect(10, 50, 150, 30),
                            text="Test Button 2",
                            manager=default_ui_manager,
                            container=container)

        container.disable()

        assert container.is_enabled is False
        assert button_1.is_enabled is False
        assert button_2.is_enabled is False

        # process a mouse button down event
        button_1.process_event(
            pygame.event.Event(pygame.MOUSEBUTTONDOWN, {'button': 1, 'pos': button_1.rect.center}))

        # process a mouse button up event
        button_1.process_event(
            pygame.event.Event(pygame.MOUSEBUTTONUP, {'button': 1, 'pos': button_1.rect.center}))

        button_1.update(0.01)

        assert button_1.check_pressed() is False

    def test_enable(self, _init_pygame: None, default_ui_manager: UIManager,
                    _display_surface_return_none: None):
        container = UIScrollingContainer(pygame.Rect(100, 100, 200, 200),
                                         manager=default_ui_manager)
        button_1 = UIButton(relative_rect=pygame.Rect(10, 10, 150, 30),
                            text="Test Button",
                            tool_tip_text="This is a test of the button's tool tip functionality.",
                            manager=default_ui_manager,
                            container=container)

        button_2 = UIButton(relative_rect=pygame.Rect(10, 50, 150, 30),
                            text="Test Button 2",
                            manager=default_ui_manager,
                            container=container)

        container.disable()
        container.enable()

        assert container.is_enabled is True
        assert button_1.is_enabled is True
        assert button_2.is_enabled is True

        # process a mouse button down event
        button_1.process_event(
            pygame.event.Event(pygame.MOUSEBUTTONDOWN, {'button': 1, 'pos': button_1.rect.center}))

        # process a mouse button up event
        button_1.process_event(
            pygame.event.Event(pygame.MOUSEBUTTONUP, {'button': 1, 'pos': button_1.rect.center}))

        button_1.update(0.01)

        assert button_1.check_pressed() is True
>>>>>>> 7c9288c7
<|MERGE_RESOLUTION|>--- conflicted
+++ resolved
@@ -122,7 +122,73 @@
 
         assert container.get_container().relative_rect.x == -18
 
-<<<<<<< HEAD
+    def test_disable(self, _init_pygame: None, default_ui_manager: UIManager,
+                     _display_surface_return_none: None):
+        container = UIScrollingContainer(pygame.Rect(100, 100, 200, 200),
+                                         manager=default_ui_manager)
+        button_1 = UIButton(relative_rect=pygame.Rect(10, 10, 150, 30),
+                            text="Test Button",
+                            tool_tip_text="This is a test of the button's tool tip functionality.",
+                            manager=default_ui_manager,
+                            container=container)
+
+        button_2 = UIButton(relative_rect=pygame.Rect(10, 50, 150, 30),
+                            text="Test Button 2",
+                            manager=default_ui_manager,
+                            container=container)
+
+        container.disable()
+
+        assert container.is_enabled is False
+        assert button_1.is_enabled is False
+        assert button_2.is_enabled is False
+
+        # process a mouse button down event
+        button_1.process_event(
+            pygame.event.Event(pygame.MOUSEBUTTONDOWN, {'button': 1, 'pos': button_1.rect.center}))
+
+        # process a mouse button up event
+        button_1.process_event(
+            pygame.event.Event(pygame.MOUSEBUTTONUP, {'button': 1, 'pos': button_1.rect.center}))
+
+        button_1.update(0.01)
+
+        assert button_1.check_pressed() is False
+
+    def test_enable(self, _init_pygame: None, default_ui_manager: UIManager,
+                    _display_surface_return_none: None):
+        container = UIScrollingContainer(pygame.Rect(100, 100, 200, 200),
+                                         manager=default_ui_manager)
+        button_1 = UIButton(relative_rect=pygame.Rect(10, 10, 150, 30),
+                            text="Test Button",
+                            tool_tip_text="This is a test of the button's tool tip functionality.",
+                            manager=default_ui_manager,
+                            container=container)
+
+        button_2 = UIButton(relative_rect=pygame.Rect(10, 50, 150, 30),
+                            text="Test Button 2",
+                            manager=default_ui_manager,
+                            container=container)
+
+        container.disable()
+        container.enable()
+
+        assert container.is_enabled is True
+        assert button_1.is_enabled is True
+        assert button_2.is_enabled is True
+
+        # process a mouse button down event
+        button_1.process_event(
+            pygame.event.Event(pygame.MOUSEBUTTONDOWN, {'button': 1, 'pos': button_1.rect.center}))
+
+        # process a mouse button up event
+        button_1.process_event(
+            pygame.event.Event(pygame.MOUSEBUTTONUP, {'button': 1, 'pos': button_1.rect.center}))
+
+        button_1.update(0.01)
+
+        assert button_1.check_pressed() is True
+
     def test_show(self, _init_pygame, default_ui_manager,
                   _display_surface_return_none):
         container = UIScrollingContainer(relative_rect=pygame.Rect(100, 100, 400, 400),
@@ -173,72 +239,4 @@
         assert container._view_container.visible == 0
         assert container.horiz_scroll_bar.visible == 0
         assert container.vert_scroll_bar.visible == 0
-        assert container.scrollable_container.visible == 0
-=======
-    def test_disable(self, _init_pygame: None, default_ui_manager: UIManager,
-                     _display_surface_return_none: None):
-        container = UIScrollingContainer(pygame.Rect(100, 100, 200, 200),
-                                         manager=default_ui_manager)
-        button_1 = UIButton(relative_rect=pygame.Rect(10, 10, 150, 30),
-                            text="Test Button",
-                            tool_tip_text="This is a test of the button's tool tip functionality.",
-                            manager=default_ui_manager,
-                            container=container)
-
-        button_2 = UIButton(relative_rect=pygame.Rect(10, 50, 150, 30),
-                            text="Test Button 2",
-                            manager=default_ui_manager,
-                            container=container)
-
-        container.disable()
-
-        assert container.is_enabled is False
-        assert button_1.is_enabled is False
-        assert button_2.is_enabled is False
-
-        # process a mouse button down event
-        button_1.process_event(
-            pygame.event.Event(pygame.MOUSEBUTTONDOWN, {'button': 1, 'pos': button_1.rect.center}))
-
-        # process a mouse button up event
-        button_1.process_event(
-            pygame.event.Event(pygame.MOUSEBUTTONUP, {'button': 1, 'pos': button_1.rect.center}))
-
-        button_1.update(0.01)
-
-        assert button_1.check_pressed() is False
-
-    def test_enable(self, _init_pygame: None, default_ui_manager: UIManager,
-                    _display_surface_return_none: None):
-        container = UIScrollingContainer(pygame.Rect(100, 100, 200, 200),
-                                         manager=default_ui_manager)
-        button_1 = UIButton(relative_rect=pygame.Rect(10, 10, 150, 30),
-                            text="Test Button",
-                            tool_tip_text="This is a test of the button's tool tip functionality.",
-                            manager=default_ui_manager,
-                            container=container)
-
-        button_2 = UIButton(relative_rect=pygame.Rect(10, 50, 150, 30),
-                            text="Test Button 2",
-                            manager=default_ui_manager,
-                            container=container)
-
-        container.disable()
-        container.enable()
-
-        assert container.is_enabled is True
-        assert button_1.is_enabled is True
-        assert button_2.is_enabled is True
-
-        # process a mouse button down event
-        button_1.process_event(
-            pygame.event.Event(pygame.MOUSEBUTTONDOWN, {'button': 1, 'pos': button_1.rect.center}))
-
-        # process a mouse button up event
-        button_1.process_event(
-            pygame.event.Event(pygame.MOUSEBUTTONUP, {'button': 1, 'pos': button_1.rect.center}))
-
-        button_1.update(0.01)
-
-        assert button_1.check_pressed() is True
->>>>>>> 7c9288c7
+        assert container.scrollable_container.visible == 0