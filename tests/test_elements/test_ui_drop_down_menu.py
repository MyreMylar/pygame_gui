import os
import pytest
import pygame
import pygame_gui

from tests.shared_fixtures import _init_pygame, default_ui_manager, default_display_surface, \
    _display_surface_return_none
from tests.shared_comparators import compare_surfaces

from pygame_gui.ui_manager import UIManager
from pygame_gui.elements.ui_drop_down_menu import UIDropDownMenu
from pygame_gui.core.ui_container import UIContainer
from pygame_gui import PackageResource

try:
    # mouse button constants not defined in pygame 1.9.3
    pygame.BUTTON_LEFT
    pygame.BUTTON_MIDDLE
    pygame.BUTTON_RIGHT
except AttributeError:
    pygame.BUTTON_LEFT = 1
    pygame.BUTTON_MIDDLE = 2
    pygame.BUTTON_RIGHT = 3


class TestUIDropDownMenu:

    def test_creation(self, _init_pygame, default_ui_manager, _display_surface_return_none):
        menu = UIDropDownMenu(options_list=['eggs', 'flour', 'sugar'],
                              starting_option='eggs',
                              relative_rect=pygame.Rect(100, 100, 200, 30),
                              manager=default_ui_manager)
        assert menu.image is not None

    def test_kill(self, _init_pygame, default_ui_manager, _display_surface_return_none):
        menu = UIDropDownMenu(options_list=['eggs', 'flour', 'sugar'],
                              starting_option='eggs',
                              relative_rect=pygame.Rect(100, 100, 200, 30),
                              manager=default_ui_manager)
        menu.kill()

        assert menu.alive() is False

    def test_update_closed(self, _init_pygame, default_ui_manager, _display_surface_return_none):
        menu = UIDropDownMenu(options_list=['eggs', 'flour', 'sugar'],
                              starting_option='eggs',
                              relative_rect=pygame.Rect(100, 100, 200, 30),
                              manager=default_ui_manager)
        menu.update(0.01)
        assert menu.image is not None

    def test_update_state_transition(self, _init_pygame, default_ui_manager,
                                     _display_surface_return_none):
        menu = UIDropDownMenu(options_list=['eggs', 'flour', 'sugar'],
                              starting_option='eggs',
                              relative_rect=pygame.Rect(100, 100, 200, 30),
                              manager=default_ui_manager)
        menu.current_state.should_transition = True
        menu.update(0.01)
        menu.current_state.options_selection_list.item_list[0]['button_element'].pressed = True
        default_ui_manager.update(0.01)
        assert menu.image is not None

    def test_update_closed_state_close_button(self, _init_pygame, default_ui_manager,
                                              _display_surface_return_none):
        menu = UIDropDownMenu(options_list=['eggs', 'flour', 'sugar'],
                              starting_option='eggs',
                              relative_rect=pygame.Rect(100, 100, 200, 30),
                              manager=default_ui_manager)
        menu.current_state.should_transition = True
        menu.update(0.01)
        menu.current_state.close_button.pressed = True
        menu.update(0.01)
        assert menu.image is not None

    def test_update_open_state_finish(self, _init_pygame, default_ui_manager,
                                      _display_surface_return_none):
        menu = UIDropDownMenu(options_list=['eggs', 'flour', 'sugar'],
                              starting_option='eggs',
                              relative_rect=pygame.Rect(100, 100, 200, 30),
                              manager=default_ui_manager)
        menu.current_state.should_transition = True
        menu.update(0.01)
        menu.current_state.should_transition = True
        menu.update(0.01)
        menu.current_state.open_button.pressed = True
        menu.update(0.01)
        assert menu.image is not None

    def test_process_event(self, _init_pygame, default_ui_manager,
                           _display_surface_return_none):
        menu = UIDropDownMenu(options_list=['eggs', 'flour', 'sugar'],
                              starting_option='eggs',
                              relative_rect=pygame.Rect(100, 100, 200, 30),
                              manager=default_ui_manager)

        # process a mouse button down event
        menu.process_event(pygame.event.Event(pygame.USEREVENT,
                                              {'user_type': pygame_gui.UI_BUTTON_PRESSED,
                                               'ui_element': menu.menu_states['closed'].open_button}))

        assert menu.current_state.should_transition

        menu.update(0.01)

        assert not menu.current_state.should_transition

        menu.process_event(pygame.event.Event(pygame.USEREVENT,
                                              {'user_type': pygame_gui.UI_BUTTON_PRESSED,
                                               'ui_element': menu.menu_states['expanded'].close_button}))

        assert menu.current_state.should_transition

        menu.update(0.01)

        assert not menu.current_state.should_transition

        menu.process_event(pygame.event.Event(pygame.USEREVENT,
                                              {'user_type': pygame_gui.UI_BUTTON_PRESSED,
                                               'ui_element': menu.menu_states['closed'].selected_option_button}))

        assert menu.current_state.should_transition

        menu.update(0.01)

        assert not menu.current_state.should_transition

        menu.process_event(pygame.event.Event(pygame.USEREVENT,
                                              {'user_type': pygame_gui.UI_SELECTION_LIST_NEW_SELECTION,
                                               'ui_element': menu.menu_states['expanded'].options_selection_list}))

        confirm_drop_down_changed_event_fired = False
        for event in pygame.event.get():
            if (event.type == pygame.USEREVENT and event.user_type == pygame_gui.UI_DROP_DOWN_MENU_CHANGED and
                    event.ui_element == menu):
                confirm_drop_down_changed_event_fired = True

        assert confirm_drop_down_changed_event_fired

    def test_rebuild_from_theme_data_non_default(self, _init_pygame,
                                                 _display_surface_return_none):
        manager = UIManager((800, 600), os.path.join("tests", "data",
                                                     "themes", "ui_drop_down_menu_non_default.json"))

        menu = UIDropDownMenu(options_list=['eggs', 'flour', 'sugar'],
                              starting_option='eggs',
                              relative_rect=pygame.Rect(100, 100, 200, 30),
                              manager=manager)
        menu.current_state.should_transition = True
        menu.update(0.01)
        menu.current_state.should_transition = True
        menu.update(0.01)
        manager.ui_theme.ui_element_misc_data['drop_down_menu']['expand_direction'] = 'down'
        menu.rebuild_from_changed_theme_data()

        border_and_shadow_width = 3
        item_list_height = 15
        assert menu.menu_states['expanded'].options_list_height == (3 * item_list_height +
                                                                    2 * border_and_shadow_width)
        assert menu.image is not None

    @pytest.mark.filterwarnings("ignore:Invalid value")
    @pytest.mark.filterwarnings("ignore:Colour hex code")
    def test_rebuild_from_theme_data_bad_values(self, _init_pygame,
                                                _display_surface_return_none):
        manager = UIManager((800, 600), os.path.join("tests", "data",
                                                     "themes", "ui_drop_down_menu_bad_values.json"))

        menu = UIDropDownMenu(options_list=['eggs', 'flour', 'sugar'],
                              starting_option='eggs',
                              relative_rect=pygame.Rect(100, 100, 200, 30),
                              manager=manager)
        assert menu.image is not None

    def test_set_position(self, _init_pygame, default_ui_manager,
                          _display_surface_return_none):
        test_container = UIContainer(relative_rect=pygame.Rect(10, 10, 300, 300),
                                     manager=default_ui_manager)
        menu = UIDropDownMenu(options_list=['eggs', 'flour', 'sugar'],
                              starting_option='eggs',
                              relative_rect=pygame.Rect(100, 100, 200, 30),
                              manager=default_ui_manager)

        menu.set_position((0, 0))
        menu.current_state.should_transition = True
        menu.update(0.01)
        menu.set_position((200, 200))

        # try to click on the menu
        default_ui_manager.process_events(pygame.event.Event(pygame.MOUSEBUTTONDOWN, {'button': 1, 'pos': (250, 215)}))
        # if we successfully clicked on the moved menu then this button should be True
        assert menu.current_state.selected_option_button.held is True

        drop_down_anchor_bottom_right = UIDropDownMenu(relative_rect=pygame.Rect(0, 0, 50, 50),
                                                       options_list=['eggs', 'flour', 'sugar'],
                                                       starting_option='eggs',
                                                       manager=default_ui_manager,
                                                       container=test_container,
                                                       anchors={'left': 'right',
                                                                'right': 'right',
                                                                'top': 'bottom',
                                                                'bottom': 'bottom'})

        drop_down_anchor_bottom_right.current_state.should_transition = True
        drop_down_anchor_bottom_right.update(0.01)

        drop_down_anchor_bottom_right.set_position((230, 230))
        assert drop_down_anchor_bottom_right.relative_rect.topleft == (-80, -80)
        assert drop_down_anchor_bottom_right.relative_rect.size == (50, 50)
        assert drop_down_anchor_bottom_right.relative_rect.bottomright == (-30, -30)

    def test_set_relative_position(self, _init_pygame, default_ui_manager,
                                   _display_surface_return_none):
        test_container = UIContainer(relative_rect=pygame.Rect(100, 100, 300, 60),
                                     manager=default_ui_manager)
        menu = UIDropDownMenu(options_list=['eggs', 'flour', 'sugar'],
                              starting_option='eggs',
                              relative_rect=pygame.Rect(100, 100, 200, 30),
                              container=test_container,
                              manager=default_ui_manager)

        menu.set_relative_position((150.0, 30.0))

        # try to click on the menu
        default_ui_manager.process_events(pygame.event.Event(pygame.MOUSEBUTTONDOWN,
                                                             {'button': pygame.BUTTON_LEFT,
                                                              'pos': (260, 145)}))

        assert menu.rect.topleft == (250, 130) and menu.current_state.selected_option_button.held is True

        menu.current_state.should_transition = True
        menu.update(0.01)

        menu.set_relative_position((50.0, 20.0))
        assert menu.rect.topleft == (150, 120)

    def test_set_dimensions(self, _init_pygame, default_ui_manager, _display_surface_return_none):
        menu = UIDropDownMenu(options_list=['eggs', 'flour', 'sugar'],
                              starting_option='eggs',
                              relative_rect=pygame.Rect(100, 100, 200, 30),
                              manager=default_ui_manager)
        menu.set_dimensions((300, 50))

        assert (menu.current_state.open_button.relative_rect.right ==
                (100 + 300) - (menu.border_width + menu.shadow_width))

        assert (menu.current_state.open_button.relative_rect.bottom ==
                (100 + 50) - (menu.border_width + menu.shadow_width))

        # try to click on the menu
        default_ui_manager.process_events(pygame.event.Event(pygame.MOUSEBUTTONDOWN,
                                                             {'button': pygame.BUTTON_LEFT,
                                                              'pos': (390, 125)}))
        # if we successfully clicked on the moved menu then this button should be True
        assert menu.current_state.open_button.held is True

        menu.current_state.should_transition = True
        menu.update(0.01)

        menu.set_dimensions((200, 30))

        # try to click on the menu
        default_ui_manager.process_events(pygame.event.Event(pygame.MOUSEBUTTONDOWN,
                                                             {'button': 1,
                                                              'pos': (290, 115)}))
        # if we successfully clicked on the moved menu then this button should be True
        assert menu.current_state.close_button.held is True

    def test_on_fresh_drawable_shape_ready(self, _init_pygame, default_ui_manager):
        menu = UIDropDownMenu(options_list=['eggs', 'flour', 'sugar'],
                              starting_option='eggs',
                              relative_rect=pygame.Rect(100, 100, 200, 30),
                              manager=default_ui_manager)

        assert not menu.on_fresh_drawable_shape_ready()

    def test_hover_point(self, _init_pygame, default_ui_manager):
        menu = UIDropDownMenu(options_list=['eggs', 'flour', 'sugar'],
                              starting_option='eggs',
                              relative_rect=pygame.Rect(100, 100, 200, 30),
                              manager=default_ui_manager)

        assert not menu.hover_point(0, 0)
        assert menu.hover_point(150, 115)

    def test_cropping_size_of_drop_down(self, _init_pygame, default_ui_manager,
                                        _display_surface_return_none):
        menu = UIDropDownMenu(options_list=['eggs', 'flour', 'sugar', 'eggs', 'flour', 'sugar',
                                            'eggs', 'flour', 'sugar', 'eggs', 'flour', 'sugar',
                                            'eggs', 'flour', 'sugar', 'eggs', 'flour', 'sugar'],
                              starting_option='eggs',
                              relative_rect=pygame.Rect(100, 100, 200, 30),
                              manager=default_ui_manager)

        menu.current_state.should_transition = True
        menu.update(0.01)

        assert menu.current_state.options_selection_list.rect.height == 366  # uncropped

        menu = UIDropDownMenu(options_list=['eggs', 'flour', 'sugar', 'eggs', 'flour', 'sugar',
                                            'eggs', 'flour', 'sugar', 'eggs', 'flour', 'sugar',
                                            'eggs', 'flour', 'sugar', 'eggs', 'flour', 'sugar'],
                              starting_option='eggs',
                              relative_rect=pygame.Rect(100, 100, 200, 30),
                              manager=default_ui_manager,
                              expansion_height_limit=200)

        menu.current_state.should_transition = True
        menu.update(0.01)

        assert menu.current_state.options_selection_list.scroll_bar is not None
        assert menu.current_state.options_selection_list.rect.height == 200  # cropped to fixed height

        test_container = UIContainer(relative_rect=pygame.Rect(100, 100, 300, 100),
                                     manager=default_ui_manager)
        menu = UIDropDownMenu(options_list=['eggs', 'flour', 'sugar', 'eggs', 'flour', 'sugar',
                                            'eggs', 'flour', 'sugar', 'eggs', 'flour', 'sugar',
                                            'eggs', 'flour', 'sugar', 'eggs', 'flour', 'sugar'],
                              starting_option='eggs',
                              relative_rect=pygame.Rect(10, 10, 200, 30),
                              manager=default_ui_manager,
                              container=test_container)

        menu.current_state.should_transition = True
        menu.update(0.01)

        assert menu.current_state.options_selection_list.rect.height == 63  # cropped to container size by default

        manager = UIManager((800, 600), os.path.join("tests", "data",
                                                     "themes", "ui_drop_down_menu_non_default.json"))

        test_container = UIContainer(relative_rect=pygame.Rect(100, 100, 300, 100), manager=manager)
        menu = UIDropDownMenu(options_list=['eggs', 'flour', 'sugar', 'eggs', 'flour', 'sugar',
                                            'eggs', 'flour', 'sugar', 'eggs', 'flour', 'sugar',
                                            'eggs', 'flour', 'sugar', 'eggs', 'flour', 'sugar'],
                              starting_option='eggs',
                              relative_rect=pygame.Rect(10, 50, 200, 30),
                              manager=manager,
                              container=test_container)

        menu.current_state.should_transition = True
        menu.update(0.01)

        assert menu.current_state.options_selection_list.rect.height == 53  # cropped to container size by default

    def test_select_option_from_drop_down(self, _init_pygame, default_ui_manager,
                                          _display_surface_return_none):
        test_container = UIContainer(relative_rect=pygame.Rect(0, 0, 300, 300),
                                     manager=default_ui_manager)
        menu = UIDropDownMenu(options_list=['eggs', 'flour', 'sugar'],
                              starting_option='eggs',
                              relative_rect=pygame.Rect(10, 10, 200, 30),
                              manager=default_ui_manager,
                              container=test_container)

        menu.current_state.should_transition = True
        menu.update(0.01)

        assert menu.selected_option == 'eggs'
        flour_button = menu.current_state.options_selection_list.item_list_container.elements[1]

        flour_button.process_event(pygame.event.Event(pygame.MOUSEBUTTONDOWN,
                                                      {'button': pygame.BUTTON_LEFT,
                                                       'pos': flour_button.rect.center}))

        flour_button.process_event(pygame.event.Event(pygame.MOUSEBUTTONUP,
                                                      {'button': pygame.BUTTON_LEFT,
                                                       'pos': flour_button.rect.center}))

        for event in pygame.event.get():
            default_ui_manager.process_events(event)

        for event in pygame.event.get():
            default_ui_manager.process_events(event)

        assert menu.selected_option == 'flour'

    def test_disable(self, _init_pygame, default_ui_manager, _display_surface_return_none):
        test_container = UIContainer(relative_rect=pygame.Rect(0, 0, 300, 300),
                                     manager=default_ui_manager)
        menu = UIDropDownMenu(options_list=['eggs', 'flour', 'sugar'],
                              starting_option='eggs',
                              relative_rect=pygame.Rect(10, 10, 200, 30),
                              manager=default_ui_manager,
                              container=test_container)

        menu.current_state.should_transition = True
        menu.update(0.01)

        assert menu.current_state == menu.menu_states['expanded']
        assert menu.selected_option == 'eggs'

        menu.disable()
        assert menu.is_enabled is False
        assert menu.current_state == menu.menu_states['closed']

        expand_button = menu.current_state.open_button

        expand_button.process_event(pygame.event.Event(pygame.MOUSEBUTTONDOWN,
                                                       {'button': pygame.BUTTON_LEFT,
                                                        'pos': expand_button.rect.center}))

        expand_button.process_event(pygame.event.Event(pygame.MOUSEBUTTONUP,
                                                       {'button': pygame.BUTTON_LEFT,
                                                        'pos': expand_button.rect.center}))

        for event in pygame.event.get():
            default_ui_manager.process_events(event)

        for event in pygame.event.get():
            default_ui_manager.process_events(event)

        assert menu.current_state.should_transition is False

    def test_enable(self, _init_pygame, default_ui_manager, _display_surface_return_none):
        test_container = UIContainer(relative_rect=pygame.Rect(0, 0, 300, 300),
                                     manager=default_ui_manager)
        menu = UIDropDownMenu(options_list=['eggs', 'flour', 'sugar'],
                              starting_option='eggs',
                              relative_rect=pygame.Rect(10, 10, 200, 30),
                              manager=default_ui_manager,
                              container=test_container)

        menu.current_state.should_transition = True
        menu.update(0.01)

        assert menu.current_state == menu.menu_states['expanded']
        assert menu.selected_option == 'eggs'

        menu.disable()
        assert menu.is_enabled is False

        menu.enable()
        assert menu.is_enabled is True
        assert menu.current_state == menu.menu_states['closed']

        expand_button = menu.current_state.open_button

        expand_button.process_event(pygame.event.Event(pygame.MOUSEBUTTONDOWN,
                                                       {'button': pygame.BUTTON_LEFT,
                                                        'pos': expand_button.rect.center}))

        expand_button.process_event(pygame.event.Event(pygame.MOUSEBUTTONUP,
                                                       {'button': pygame.BUTTON_LEFT,
                                                        'pos': expand_button.rect.center}))

        for event in pygame.event.get():
            default_ui_manager.process_events(event)

        for event in pygame.event.get():
            default_ui_manager.process_events(event)

        assert menu.current_state.should_transition is True

        menu.update(0.01)

        assert menu.current_state == menu.menu_states['expanded']
        assert menu.selected_option == 'eggs'

    def test_show_of_dropdown(self, _init_pygame, default_ui_manager):
        menu = UIDropDownMenu(options_list=['eggs', 'flour', 'sugar'],
                              starting_option='eggs',
                              relative_rect=pygame.Rect(10, 10, 200, 30),
                              manager=default_ui_manager,
                              visible=0)

        assert menu.visible == 0
        assert menu.current_state == menu.menu_states['closed']
        assert menu.menu_states["closed"].visible == 0
        assert menu.menu_states["closed"].selected_option_button.visible == 0
        assert menu.menu_states["closed"].open_button.visible == 0

        menu.show()

        assert menu.visible == 1
        assert menu.current_state == menu.menu_states['closed']
        assert menu.menu_states["closed"].visible == 1
        assert menu.menu_states["closed"].selected_option_button.visible == 1
        assert menu.menu_states["closed"].open_button.visible == 1

    def test_hide_of_closed_dropdown(self, _init_pygame, default_ui_manager,
                                     _display_surface_return_none):
        menu = UIDropDownMenu(options_list=['eggs', 'flour', 'sugar'],
                              starting_option='eggs',
                              relative_rect=pygame.Rect(10, 10, 200, 30),
                              manager=default_ui_manager)

        assert menu.visible == 1
        assert menu.current_state == menu.menu_states['closed']
        assert menu.menu_states["closed"].visible == 1
        assert menu.menu_states["closed"].selected_option_button.visible == 1
        assert menu.menu_states["closed"].open_button.visible == 1

        menu.hide()
        assert menu.visible == 0
        assert menu.current_state == menu.menu_states['closed']
        assert menu.menu_states["closed"].visible == 0
        assert menu.menu_states["closed"].selected_option_button.visible == 0
        assert menu.menu_states["closed"].open_button.visible == 0

    def test_hide_of_expanded_dropdown(self, _init_pygame, default_ui_manager,
                                       _display_surface_return_none):
        menu = UIDropDownMenu(options_list=['eggs', 'flour', 'sugar'],
                              starting_option='eggs',
                              relative_rect=pygame.Rect(10, 10, 200, 30),
                              manager=default_ui_manager)

        menu.process_event(pygame.event.Event(pygame.USEREVENT,
                                              {'user_type': pygame_gui.UI_BUTTON_PRESSED,
                                               'ui_element': menu.menu_states['closed'].open_button}))
        menu.update(0.01)

        assert menu.visible == 1
        assert menu.current_state == menu.menu_states['expanded']

        menu.hide()
        menu.update(0.01)

        assert menu.visible == 0
        assert menu.current_state == menu.menu_states['closed']
        assert menu.menu_states["closed"].visible == 0
        assert menu.menu_states["closed"].selected_option_button.visible == 0
        assert menu.menu_states["closed"].open_button.visible == 0

<<<<<<< HEAD
    def test_class_theming_id(self, _init_pygame, _display_surface_return_none):
        manager = UIManager((800, 600),
                            PackageResource('tests.data.themes',
                                            'appearance_theme_class_id_test.json'))

        menu = UIDropDownMenu(options_list=['eggs', 'flour', 'sugar'],
                              starting_option='eggs',
                              relative_rect=pygame.Rect(10, 10, 200, 30),
                              manager=manager,
                              object_id=pygame_gui.core.ObjectID(object_id=None,
                                                                 class_id='@test_class')
                              )

        assert menu.combined_element_ids == ['@test_class', 'drop_down_menu']

        menu = UIDropDownMenu(options_list=['eggs', 'flour', 'sugar'],
                              starting_option='eggs',
                              relative_rect=pygame.Rect(10, 10, 200, 30),
                              manager=manager,
                              object_id=pygame_gui.core.ObjectID(object_id='#test_object_1',
                                                                 class_id='@test_class'))

        assert menu.combined_element_ids == ['#test_object_1', '@test_class', 'drop_down_menu']

        test_container = UIContainer(relative_rect=pygame.Rect(100, 100, 300, 60),
                                     manager=manager)

        menu = UIDropDownMenu(options_list=['eggs', 'flour', 'sugar'],
                              starting_option='eggs',
                              relative_rect=pygame.Rect(10, 10, 200, 30),
                              container=test_container,
                              manager=manager,
                              object_id=pygame_gui.core.ObjectID(object_id='#test_object_1',
                                                                 class_id='@test_class'))

        assert menu.combined_element_ids == ['container.#test_object_1',
                                             'container.@test_class',
                                             'container.drop_down_menu',
                                             '#test_object_1',
                                             '@test_class',
                                             'drop_down_menu']
=======
    def test_show_hide_rendering(self, _init_pygame, default_ui_manager, _display_surface_return_none):
        resolution = (400, 400)
        empty_surface = pygame.Surface(resolution)
        empty_surface.fill(pygame.Color(0, 0, 0))

        surface = empty_surface.copy()
        manager = pygame_gui.UIManager(resolution)
        menu = UIDropDownMenu(options_list=['eggs', 'flour', 'sugar'],
                              starting_option='eggs',
                              relative_rect=pygame.Rect(25, 25, 375, 150),
                              manager=manager,
                              visible=0)
        manager.draw_ui(surface)
        assert compare_surfaces(empty_surface, surface)

        surface.fill(pygame.Color(0, 0, 0))
        menu.show()
        manager.draw_ui(surface)
        assert not compare_surfaces(empty_surface, surface)

        surface.fill(pygame.Color(0, 0, 0))
        menu.hide()
        manager.draw_ui(surface)
        assert compare_surfaces(empty_surface, surface)
>>>>>>> fba91092
<|MERGE_RESOLUTION|>--- conflicted
+++ resolved
@@ -522,7 +522,31 @@
         assert menu.menu_states["closed"].selected_option_button.visible == 0
         assert menu.menu_states["closed"].open_button.visible == 0
 
-<<<<<<< HEAD
+    def test_show_hide_rendering(self, _init_pygame, default_ui_manager, _display_surface_return_none):
+        resolution = (400, 400)
+        empty_surface = pygame.Surface(resolution)
+        empty_surface.fill(pygame.Color(0, 0, 0))
+
+        surface = empty_surface.copy()
+        manager = pygame_gui.UIManager(resolution)
+        menu = UIDropDownMenu(options_list=['eggs', 'flour', 'sugar'],
+                              starting_option='eggs',
+                              relative_rect=pygame.Rect(25, 25, 375, 150),
+                              manager=manager,
+                              visible=0)
+        manager.draw_ui(surface)
+        assert compare_surfaces(empty_surface, surface)
+
+        surface.fill(pygame.Color(0, 0, 0))
+        menu.show()
+        manager.draw_ui(surface)
+        assert not compare_surfaces(empty_surface, surface)
+
+        surface.fill(pygame.Color(0, 0, 0))
+        menu.hide()
+        manager.draw_ui(surface)
+        assert compare_surfaces(empty_surface, surface)
+
     def test_class_theming_id(self, _init_pygame, _display_surface_return_none):
         manager = UIManager((800, 600),
                             PackageResource('tests.data.themes',
@@ -563,30 +587,4 @@
                                              'container.drop_down_menu',
                                              '#test_object_1',
                                              '@test_class',
-                                             'drop_down_menu']
-=======
-    def test_show_hide_rendering(self, _init_pygame, default_ui_manager, _display_surface_return_none):
-        resolution = (400, 400)
-        empty_surface = pygame.Surface(resolution)
-        empty_surface.fill(pygame.Color(0, 0, 0))
-
-        surface = empty_surface.copy()
-        manager = pygame_gui.UIManager(resolution)
-        menu = UIDropDownMenu(options_list=['eggs', 'flour', 'sugar'],
-                              starting_option='eggs',
-                              relative_rect=pygame.Rect(25, 25, 375, 150),
-                              manager=manager,
-                              visible=0)
-        manager.draw_ui(surface)
-        assert compare_surfaces(empty_surface, surface)
-
-        surface.fill(pygame.Color(0, 0, 0))
-        menu.show()
-        manager.draw_ui(surface)
-        assert not compare_surfaces(empty_surface, surface)
-
-        surface.fill(pygame.Color(0, 0, 0))
-        menu.hide()
-        manager.draw_ui(surface)
-        assert compare_surfaces(empty_surface, surface)
->>>>>>> fba91092
+                                             'drop_down_menu']