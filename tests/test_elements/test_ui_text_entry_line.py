import os
import pytest
import pygame

from tests.shared_fixtures import _init_pygame, default_ui_manager, default_display_surface, _display_surface_return_none

from pygame_gui.ui_manager import UIManager
from pygame_gui.elements.ui_text_entry_line import UITextEntryLine
from pygame_gui.core.ui_container import UIContainer

from pygame_gui.core.utility import clipboard_paste, clipboard_copy

try:
    # mouse button constants not defined in pygame 1.9.3
    pygame.BUTTON_LEFT
    pygame.BUTTON_MIDDLE
    pygame.BUTTON_RIGHT
except AttributeError:
    pygame.BUTTON_LEFT = 1
    pygame.BUTTON_MIDDLE = 2
    pygame.BUTTON_RIGHT = 3


class TestUITextEntryLine:

    def test_creation(self, _init_pygame, default_ui_manager):
        text_entry = UITextEntryLine(relative_rect=pygame.Rect(100, 100, 200, 30),
                                     manager=default_ui_manager)
        assert text_entry.image is not None

    def test_set_text_length_limit(self, _init_pygame, default_ui_manager):
        text_entry = UITextEntryLine(relative_rect=pygame.Rect(100, 100, 200, 30),
                                     manager=default_ui_manager)

        text_entry.set_text_length_limit(10)

        with pytest.warns(UserWarning, match="Tried to set text string that"
                                             " is too long on text entry element"):
            text_entry.set_text("GOLD PYJAMAS GOLD PYJAMAS")

    def test_set_text_success(self, _init_pygame, default_ui_manager):
        text_entry = UITextEntryLine(relative_rect=pygame.Rect(100, 100, 200, 30),
                                     manager=default_ui_manager)

        text_entry.set_text_length_limit(10)
        text_entry.set_text("GOLD")

        assert text_entry.get_text() == "GOLD"

    def test_set_text_forbidden_characters(self, _init_pygame, default_ui_manager,):
        text_entry = UITextEntryLine(relative_rect=pygame.Rect(100, 100, 200, 30),
                                     manager=default_ui_manager)

        text_entry.set_forbidden_characters('numbers')
        with pytest.warns(UserWarning,
                          match="Tried to set text string with invalid"
                                " characters on text entry element"):
            text_entry.set_text("1,2,3,4,5")

    def test_rebuild_select_area_1(self, _init_pygame, default_ui_manager,
                                   _display_surface_return_none):
        text_entry = UITextEntryLine(relative_rect=pygame.Rect(100, 100, 200, 30),
                                     manager=default_ui_manager)

        text_entry.set_text("GOLD")
        text_entry.select_range = [0, 2]
        text_entry.rebuild()

        assert text_entry.image is not None

    def test_set_text_rebuild_select_area_2(self, _init_pygame,
                                            _display_surface_return_none):
        manager = UIManager((800, 600), os.path.join("tests", "data",
                                                     "themes",
                                                     "ui_text_entry_line_non_default.json"))

        text_entry = UITextEntryLine(relative_rect=pygame.Rect(100, 100, 200, 30),
                                     manager=manager)

        text_entry.set_text("GOLDEN GOD")
        text_entry.select_range = [4, 7]
        text_entry.rebuild()

        assert text_entry.image is not None

    def test_set_text_rebuild_select_area_3(self, _init_pygame):
        manager = UIManager((800, 600), os.path.join("tests", "data",
                                                     "themes",
                                                     "ui_text_entry_line_non_default_2.json"))

        text_entry = UITextEntryLine(relative_rect=pygame.Rect(100, 100, 200, 30),
                                     manager=manager)

        text_entry.set_text("GOLDEN GOD")
        text_entry.select_range = [4, 7]
        text_entry.rebuild()

        assert text_entry.image is not None

    @pytest.mark.filterwarnings("ignore:Invalid value")
    @pytest.mark.filterwarnings("ignore:Colour hex code")
    def test_set_text_rebuild_select_area_3(self, _init_pygame):
        manager = UIManager((800, 600), os.path.join("tests", "data",
                                                     "themes",
                                                     "ui_text_entry_line_bad_values.json"))

        text_entry = UITextEntryLine(relative_rect=pygame.Rect(100, 100, 200, 30),
                                     manager=manager)

        text_entry.set_text("GOLD")
        text_entry.select_range = [0, 2]
        text_entry.rebuild()

        assert text_entry.image is not None

    def test_redraw_cursor(self, _init_pygame, default_ui_manager):
        text_entry = UITextEntryLine(relative_rect=pygame.Rect(100, 100, 200, 30),
                                     manager=default_ui_manager)

        text_entry.set_text("GOLD")
        text_entry.select_range = [0, 2]
        text_entry.cursor_on = True
        text_entry.edit_position = 1
        text_entry.redraw_cursor()

        assert text_entry.image is not None

    def test_focus(self, _init_pygame, default_ui_manager, _display_surface_return_none):
        text_entry = UITextEntryLine(relative_rect=pygame.Rect(100, 100, 200, 30),
                                     manager=default_ui_manager)

        text_entry.focus()

        assert text_entry.image is not None

    def test_unfocus(self, _init_pygame, default_ui_manager, _display_surface_return_none):
        text_entry = UITextEntryLine(relative_rect=pygame.Rect(100, 100, 200, 30),
                                     manager=default_ui_manager)

        text_entry.unfocus()

        assert text_entry.image is not None

    def test_process_event_text_entered_success(self, _init_pygame: None,
                                                default_ui_manager: UIManager,
                                                _display_surface_return_none: None):
        text_entry = UITextEntryLine(relative_rect=pygame.Rect(100, 100, 200, 30),
                                     manager=default_ui_manager)

        text_entry.focus()
        # process a mouse button down event
        processed_key_event = text_entry.process_event(pygame.event.Event(pygame.KEYDOWN,
                                                                          {'key': pygame.K_d,
                                                                           'mod': 0,
                                                                           'unicode': 'd'}))

        text_entry.process_event(pygame.event.Event(pygame.KEYDOWN, {'key': pygame.K_a, 'mod': 0,
                                                                     'unicode': 'a'}))
        text_entry.process_event(pygame.event.Event(pygame.KEYDOWN, {'key': pygame.K_n, 'mod': 0,
                                                                     'unicode': 'n'}))

        assert processed_key_event and text_entry.get_text() == 'dan'

    def test_process_event_text_entered_forbidden(self, _init_pygame: None,
                                                  default_ui_manager: UIManager,
                                                  _display_surface_return_none: None):
        text_entry = UITextEntryLine(relative_rect=pygame.Rect(100, 100, 200, 30),
                                     manager=default_ui_manager)

        text_entry.focus()

        text_entry.set_forbidden_characters(['d', 'a', 'n'])
        # process a mouse button down event
        processed_key_event = text_entry.process_event(pygame.event.Event(pygame.KEYDOWN,
                                                                          {'key': pygame.K_d,
                                                                           'mod': 0,
                                                                           'unicode': 'd'}))

        assert processed_key_event is False and text_entry.get_text() == ''

    def test_process_event_text_entered_not_allowed(self, _init_pygame: None,
                                                    default_ui_manager: UIManager,
                                                    _display_surface_return_none: None):
        text_entry = UITextEntryLine(relative_rect=pygame.Rect(100, 100, 200, 30),
                                     manager=default_ui_manager)

        text_entry.focus()

        text_entry.set_allowed_characters(['d', 'a', 'n'])
        # process a mouse button down event
        processed_key_event = text_entry.process_event(pygame.event.Event(pygame.KEYDOWN,
                                                                          {'key': pygame.K_o,
                                                                           'mod': 0,
                                                                           'unicode': 'o'}))

        assert processed_key_event is False and text_entry.get_text() == ''

    def test_process_event_text_entered_with_select_range(self, _init_pygame: None,
                                                          default_ui_manager: UIManager,
                                                          _display_surface_return_none: None):
        text_entry = UITextEntryLine(relative_rect=pygame.Rect(100, 100, 200, 30),
                                     manager=default_ui_manager)

        text_entry.set_text('Hours and hours of fun writing tests')
        text_entry.focus()
        text_entry.select_range = [1, 9]

        # process a mouse button down event
        processed_key_event = text_entry.process_event(pygame.event.Event(pygame.KEYDOWN,
                                                                          {'key': pygame.K_o,
                                                                           'mod': 0,
                                                                           'unicode': 'o'}))

        assert (processed_key_event is True and
                text_entry.get_text() == 'Ho hours of fun writing tests')

    def test_process_event_text_entered_too_long(self, _init_pygame: None,
                                                 default_ui_manager: UIManager,
                                                 _display_surface_return_none: None):
        text_entry = UITextEntryLine(relative_rect=pygame.Rect(100, 100, 200, 30),
                                     manager=default_ui_manager)

        text_entry.set_text_length_limit(3)
        text_entry.focus()

        text_entry.process_event(pygame.event.Event(pygame.KEYDOWN, {'key': pygame.K_t, 'mod': 0,
                                                                     'unicode': 't'}))
        text_entry.process_event(pygame.event.Event(pygame.KEYDOWN, {'key': pygame.K_e, 'mod': 0,
                                                                     'unicode': 'e'}))
        text_entry.process_event(pygame.event.Event(pygame.KEYDOWN, {'key': pygame.K_s, 'mod': 0,
                                                                     'unicode': 's'}))
        processed_key_event = text_entry.process_event(pygame.event.Event(pygame.KEYDOWN,
                                                                          {'key': pygame.K_s,
                                                                           'mod': 0,
                                                                           'unicode': 't'}))

        assert processed_key_event is False and text_entry.get_text() == 'tes'

    def test_process_event_text_ctrl_c(self, _init_pygame: None,
                                       _display_surface_return_none: None):
        manager = UIManager((800, 600), os.path.join("tests", "data",
                                                     "themes",
                                                     "ui_text_entry_line_non_default_2.json"))
        text_entry = UITextEntryLine(relative_rect=pygame.Rect(100, 100, 200, 30),
                                     manager=manager)

        text_entry.set_text('dan')
        text_entry.focus()
        text_entry.select_range = [0, 3]

        processed_key_event = text_entry.process_event(pygame.event.Event(pygame.KEYDOWN,
                                                                          {'key': pygame.K_c,
                                                                           'mod': pygame.KMOD_CTRL,
                                                                           'unicode': 'c'}))
        text_entry.cursor_on = True
        text_entry.redraw_cursor()

        assert processed_key_event and clipboard_paste() == 'dan'

    def test_process_event_text_ctrl_v(self, _init_pygame: None, default_ui_manager: UIManager,
                                       _display_surface_return_none: None):
        text_entry = UITextEntryLine(relative_rect=pygame.Rect(100, 100, 200, 30),
                                     manager=default_ui_manager)

        text_entry.set_text('dan')
        text_entry.focus()
        text_entry.select_range = [1, 3]

        text_entry.process_event(pygame.event.Event(pygame.KEYDOWN, {'key': pygame.K_c,
                                                                     'mod': pygame.KMOD_CTRL,
                                                                     'unicode': 'c'}))
        text_entry.select_range = [0, 0]
        text_entry.edit_position = 3
        processed_key_event = text_entry.process_event(pygame.event.Event(pygame.KEYDOWN,
                                                                          {'key': pygame.K_v,
                                                                           'mod': pygame.KMOD_CTRL,
                                                                           'unicode': 'v'}))

        assert processed_key_event and text_entry.get_text() == 'danan'

    def test_process_event_text_ctrl_v_nothing(self, _init_pygame: None,
                                               default_ui_manager: UIManager,
                                               _display_surface_return_none: None):
        text_entry = UITextEntryLine(relative_rect=pygame.Rect(100, 100, 200, 30),
                                     manager=default_ui_manager)

        clipboard_copy('')
        text_entry.set_text('dan')
        text_entry.focus()
        text_entry.select_range = [0, 0]
        processed_key_event = text_entry.process_event(pygame.event.Event(pygame.KEYDOWN,
                                                                          {'key': pygame.K_v,
                                                                           'mod': pygame.KMOD_CTRL,
                                                                           'unicode': 'v'}))

        assert processed_key_event and text_entry.get_text() == 'dan'

    def test_process_event_ctrl_v_over_limit(self, _init_pygame: None,
                                             default_ui_manager: UIManager,
                                             _display_surface_return_none: None):
        text_entry = UITextEntryLine(relative_rect=pygame.Rect(100, 100, 200, 30),
                                     manager=default_ui_manager)

        text_entry.set_text('dan')
        text_entry.focus()
        text_entry.length_limit = 3
        text_entry.select_range = [0, 3]

        text_entry.process_event(pygame.event.Event(pygame.KEYDOWN, {'key': pygame.K_c,
                                                                     'mod': pygame.KMOD_CTRL,
                                                                     'unicode': 'c'}))
        text_entry.select_range = [0, 0]
        text_entry.edit_position = 3
        processed_key_event = text_entry.process_event(pygame.event.Event(pygame.KEYDOWN,
                                                                          {'key': pygame.K_v,
                                                                           'mod': pygame.KMOD_CTRL,
                                                                           'unicode': 'v'}))

        assert processed_key_event and text_entry.get_text() == 'dan'

    def test_process_event_ctrl_v_at_limit(self, _init_pygame: None, default_ui_manager: UIManager,
                                           _display_surface_return_none: None):
        text_entry = UITextEntryLine(relative_rect=pygame.Rect(100, 100, 200, 30),
                                     manager=default_ui_manager)

        text_entry.set_text('dan')
        text_entry.focus()
        text_entry.length_limit = 3
        text_entry.select_range = [0, 3]

        text_entry.process_event(pygame.event.Event(pygame.KEYDOWN, {'key': pygame.K_c,
                                                                     'mod': pygame.KMOD_CTRL,
                                                                     'unicode': 'c'}))

        text_entry.set_text('bob')
        text_entry.focus()
        text_entry.select_range = [0, 3]
        text_entry.edit_position = 0
        processed_key_event = text_entry.process_event(pygame.event.Event(pygame.KEYDOWN,
                                                                          {'key': pygame.K_v,
                                                                           'mod': pygame.KMOD_CTRL,
                                                                           'unicode': 'v'}))

        assert processed_key_event and text_entry.get_text() == 'dan'

    def test_process_event_ctrl_v_over_limit_select_range(self, _init_pygame: None,
                                                          default_ui_manager: UIManager,
                                                          _display_surface_return_none: None):
        text_entry = UITextEntryLine(relative_rect=pygame.Rect(100, 100, 200, 30),
                                     manager=default_ui_manager)

        text_entry.set_text('dan')
        text_entry.focus()
        text_entry.length_limit = 3
        text_entry.select_range = [0, 3]

        text_entry.process_event(pygame.event.Event(pygame.KEYDOWN, {'key': pygame.K_c,
                                                                     'mod': pygame.KMOD_CTRL,
                                                                     'unicode': 'c'}))
        text_entry.select_range = [2, 3]
        text_entry.edit_position = 3
        processed_key_event = text_entry.process_event(pygame.event.Event(pygame.KEYDOWN,
                                                                          {'key': pygame.K_v,
                                                                           'mod': pygame.KMOD_CTRL,
                                                                           'unicode': 'v'}))

        assert processed_key_event and text_entry.get_text() == 'dan'

    def test_process_event_text_ctrl_v_select_range(self, _init_pygame: None,
                                                    default_ui_manager: UIManager,
                                                    _display_surface_return_none: None):
        text_entry = UITextEntryLine(relative_rect=pygame.Rect(100, 100, 200, 30),
                                     manager=default_ui_manager)

        text_entry.set_text('dan')
        text_entry.focus()
        text_entry.select_range = [1, 3]

        text_entry.process_event(pygame.event.Event(pygame.KEYDOWN, {'key': pygame.K_c,
                                                                     'mod': pygame.KMOD_CTRL,
                                                                     'unicode': 'c'}))
        text_entry.select_range = [0, 3]
        processed_key_event = text_entry.process_event(pygame.event.Event(pygame.KEYDOWN,
                                                                          {'key': pygame.K_v,
                                                                           'mod': pygame.KMOD_CTRL,
                                                                           'unicode': 'v'}))

        assert processed_key_event and text_entry.get_text() == 'an'

    def test_process_event_text_ctrl_a(self, _init_pygame: None, default_ui_manager: UIManager,
                                       _display_surface_return_none: None):
        text_entry = UITextEntryLine(relative_rect=pygame.Rect(100, 100, 200, 30),
                                     manager=default_ui_manager)

        text_entry.set_text('dan')
        text_entry.focus()

        processed_key_event = text_entry.process_event(pygame.event.Event(pygame.KEYDOWN,
                                                                          {'key': pygame.K_a,
                                                                           'mod': pygame.KMOD_CTRL,
                                                                           'unicode': 'a'}))

        text_entry.process_event(pygame.event.Event(pygame.KEYDOWN, {'key': pygame.K_c,
                                                                     'mod': pygame.KMOD_CTRL,
                                                                     'unicode': 'c'}))

        text_entry.select_range = [0, 0]
        text_entry.process_event(pygame.event.Event(pygame.KEYDOWN, {'key': pygame.K_v,
                                                                     'mod': pygame.KMOD_CTRL,
                                                                     'unicode': 'v'}))

        assert processed_key_event and text_entry.get_text() == 'dandan'

    def test_process_event_text_ctrl_x(self, _init_pygame: None, default_ui_manager: UIManager,
                                       _display_surface_return_none: None):
        text_entry = UITextEntryLine(relative_rect=pygame.Rect(100, 100, 200, 30),
                                     manager=default_ui_manager)

        text_entry.set_text('dan')
        text_entry.focus()

        processed_key_event = text_entry.process_event(pygame.event.Event(pygame.KEYDOWN,
                                                                          {'key': pygame.K_a,
                                                                           'mod': pygame.KMOD_CTRL,
                                                                           'unicode': 'a'}))

        text_entry.process_event(pygame.event.Event(pygame.KEYDOWN, {'key': pygame.K_x,
                                                                     'mod': pygame.KMOD_CTRL,
                                                                     'unicode': 'x'}))

        text_entry.process_event(pygame.event.Event(pygame.KEYDOWN, {'key': pygame.K_v,
                                                                     'mod': pygame.KMOD_CTRL,
                                                                     'unicode': 'v'}))

        assert processed_key_event and clipboard_paste() == 'dan'

    def test_process_event_mouse_buttons(self, _init_pygame: None, default_ui_manager: UIManager,
                                         _display_surface_return_none: None):
        text_entry = UITextEntryLine(relative_rect=pygame.Rect(0, 0, 200, 30),
                                     manager=default_ui_manager)

        text_entry.set_text('dan is amazing')
        processed_down_event = text_entry.process_event(pygame.event.Event(pygame.MOUSEBUTTONDOWN,
                                                                           {'button': 1,
                                                                            'pos': (30, 15)}))
        processed_up_event = text_entry.process_event(pygame.event.Event(pygame.MOUSEBUTTONUP,
                                                                         {'button': 1,
                                                                          'pos': (80, 15)}))

        assert processed_down_event
        assert processed_up_event
        assert text_entry.select_range == [3, 9]

    def test_process_event_mouse_button_double_click(self, _init_pygame: None,
                                                     default_ui_manager: UIManager,
                                                     _display_surface_return_none: None):
        text_entry = UITextEntryLine(relative_rect=pygame.Rect(0, 0, 200, 30),
                                     manager=default_ui_manager)

        text_entry.set_text('dan is amazing')
        processed_down_event = text_entry.process_event(pygame.event.Event(pygame.MOUSEBUTTONDOWN,
                                                                           {'button': 1,
                                                                            'pos': (90, 15)}))
        processed_up_event = text_entry.process_event(pygame.event.Event(pygame.MOUSEBUTTONDOWN,
                                                                         {'button': 1,
                                                                          'pos': (90, 15)}))

        assert (processed_down_event and processed_up_event and text_entry.select_range == [7, 14])

    def test_process_event_mouse_button_double_click_in_empty_space(
            self, _init_pygame: None,
            default_ui_manager: UIManager,
            _display_surface_return_none: None):
        text_entry = UITextEntryLine(relative_rect=pygame.Rect(0, 0, 200, 30),
                                     manager=default_ui_manager)

        text_entry.set_text('                      dan')
        processed_down_event = text_entry.process_event(pygame.event.Event(pygame.MOUSEBUTTONDOWN,
                                                                           {'button': 1,
                                                                            'pos': (90, 15)}))
        processed_up_event = text_entry.process_event(pygame.event.Event(pygame.MOUSEBUTTONDOWN,
                                                                         {'button': 1,
                                                                          'pos': (90, 15)}))

        assert (processed_down_event and processed_up_event and text_entry.select_range == [0, 1])

    def test_process_event_mouse_button_double_click_first_word(self, _init_pygame: None,
                                                                default_ui_manager: UIManager,
                                                                _display_surface_return_none: None):
        text_entry = UITextEntryLine(relative_rect=pygame.Rect(0, 0, 200, 30),
                                     manager=default_ui_manager)

        text_entry.set_text('dan is amazing')
        processed_down_event = text_entry.process_event(
            pygame.event.Event(pygame.MOUSEBUTTONDOWN, {'button': pygame.BUTTON_LEFT,
                                                        'pos': (15, 15)}))
        processed_up_event = text_entry.process_event(
            pygame.event.Event(pygame.MOUSEBUTTONDOWN, {'button': pygame.BUTTON_LEFT,
                                                        'pos': (15, 15)}))

        assert (processed_down_event and processed_up_event and text_entry.select_range == [0, 3])

    def test_process_event_mouse_button_up_outside(self, _init_pygame: None,
                                                   default_ui_manager: UIManager,
                                                   _display_surface_return_none: None):
        text_entry = UITextEntryLine(relative_rect=pygame.Rect(0, 0, 200, 30),
                                     manager=default_ui_manager)

        text_entry.set_text('dan is amazing')
        processed_down_event = text_entry.process_event(pygame.event.Event(pygame.MOUSEBUTTONDOWN,
                                                                           {'button': 1,
                                                                            'pos': (30, 15)}))
        text_entry.process_event(pygame.event.Event(pygame.MOUSEBUTTONUP, {'button': 1,
                                                                           'pos': (80, 50)}))

        assert processed_down_event and text_entry.selection_in_progress is False

    def test_process_event_text_return(self, _init_pygame: None, default_ui_manager: UIManager,
                                       _display_surface_return_none: None):
        text_entry = UITextEntryLine(relative_rect=pygame.Rect(100, 100, 200, 30),
                                     manager=default_ui_manager)

        text_entry.set_text('dan')
        text_entry.focus()

        processed_key_event = text_entry.process_event(pygame.event.Event(pygame.KEYDOWN,
                                                                          {'key': pygame.K_RETURN}))

        assert processed_key_event

    def test_process_event_text_right(self, _init_pygame: None, default_ui_manager: UIManager,
                                      _display_surface_return_none: None):
        text_entry = UITextEntryLine(relative_rect=pygame.Rect(100, 100, 200, 30),
                                     manager=default_ui_manager)

        text_entry.set_text('dan')
        text_entry.focus()

        processed_key_event = text_entry.process_event(pygame.event.Event(pygame.KEYDOWN,
                                                                          {'key': pygame.K_RIGHT}))

        assert processed_key_event

    def test_process_event_text_right_actually_move(self, _init_pygame: None,
                                                    default_ui_manager: UIManager,
                                                    _display_surface_return_none: None):
        text_entry = UITextEntryLine(relative_rect=pygame.Rect(100, 100, 200, 30),
                                     manager=default_ui_manager)

        text_entry.set_text('dan')
        text_entry.edit_position = 2
        text_entry.focus()

        processed_key_event = text_entry.process_event(pygame.event.Event(pygame.KEYDOWN,
                                                                          {'key': pygame.K_RIGHT}))

        assert processed_key_event

    def test_process_event_text_left(self, _init_pygame: None, default_ui_manager: UIManager,
                                     _display_surface_return_none: None):
        text_entry = UITextEntryLine(relative_rect=pygame.Rect(100, 100, 200, 30),
                                     manager=default_ui_manager)

        text_entry.set_text('dan')
        text_entry.focus()

        processed_key_event = text_entry.process_event(pygame.event.Event(pygame.KEYDOWN,
                                                                          {'key': pygame.K_LEFT}))

        assert processed_key_event

    def test_process_event_text_right_select_range(self, _init_pygame: None,
                                                   default_ui_manager: UIManager,
                                                   _display_surface_return_none: None):
        text_entry = UITextEntryLine(relative_rect=pygame.Rect(100, 100, 200, 30),
                                     manager=default_ui_manager)

        text_entry.set_text('dan')
        text_entry.focus()
        text_entry.select_range = [0, 2]

        processed_key_event = text_entry.process_event(pygame.event.Event(pygame.KEYDOWN,
                                                                          {'key': pygame.K_RIGHT}))

        assert processed_key_event

    def test_process_event_text_left_select_range(self, _init_pygame: None,
                                                  default_ui_manager: UIManager,
                                                  _display_surface_return_none: None):
        text_entry = UITextEntryLine(relative_rect=pygame.Rect(100, 100, 200, 30),
                                     manager=default_ui_manager)

        text_entry.set_text('dan')
        text_entry.focus()
        text_entry.select_range = [0, 2]

        processed_key_event = text_entry.process_event(pygame.event.Event(pygame.KEYDOWN,
                                                                          {'key': pygame.K_LEFT}))

        assert processed_key_event

    def test_process_event_delete_select_range(self, _init_pygame: None,
                                               default_ui_manager: UIManager,
                                               _display_surface_return_none: None):
        text_entry = UITextEntryLine(relative_rect=pygame.Rect(100, 100, 200, 30),
                                     manager=default_ui_manager)

        text_entry.set_text('dan')
        text_entry.focus()
        text_entry.select_range = [0, 2]

        processed_key_event = text_entry.process_event(pygame.event.Event(pygame.KEYDOWN,
                                                                          {'key': pygame.K_DELETE}))

        assert processed_key_event

    def test_process_event_delete(self, _init_pygame: None, default_ui_manager: UIManager,
                                  _display_surface_return_none: None):
        text_entry = UITextEntryLine(relative_rect=pygame.Rect(100, 100, 200, 30),
                                     manager=default_ui_manager)

        text_entry.set_text('dan')
        text_entry.focus()
        text_entry.edit_position = 1

        processed_key_event = text_entry.process_event(pygame.event.Event(pygame.KEYDOWN,
                                                                          {'key': pygame.K_DELETE}))

        assert processed_key_event

    def test_process_event_backspace(self, _init_pygame: None, default_ui_manager: UIManager,
                                     _display_surface_return_none: None):
        text_entry = UITextEntryLine(relative_rect=pygame.Rect(100, 100, 200, 30),
                                     manager=default_ui_manager)

        text_entry.set_text('dan')
        text_entry.focus()
        text_entry.edit_position = 2
        text_entry.start_text_offset = 1

        processed_key_event = text_entry.process_event(
            pygame.event.Event(pygame.KEYDOWN, {'key': pygame.K_BACKSPACE}))

        assert processed_key_event

    def test_process_event_backspace_select_range(self, _init_pygame: None,
                                                  default_ui_manager: UIManager,
                                                  _display_surface_return_none: None):
        text_entry = UITextEntryLine(relative_rect=pygame.Rect(100, 100, 200, 30),
                                     manager=default_ui_manager)

        text_entry.set_text('dan')
        text_entry.focus()
        text_entry.select_range = [1, 3]

        processed_key_event = text_entry.process_event(
            pygame.event.Event(pygame.KEYDOWN, {'key': pygame.K_BACKSPACE}))

        assert processed_key_event

    def test_set_allowed_characters_numbers(self, _init_pygame, default_ui_manager):
        text_entry = UITextEntryLine(relative_rect=pygame.Rect(100, 100, 200, 30),
                                     manager=default_ui_manager)

        text_entry.set_allowed_characters('numbers')
        with pytest.warns(UserWarning, match="Tried to set text string with invalid"
                                             " characters on text entry element"):
            text_entry.set_text("one two three")
            assert text_entry.get_text() == ""

    def test_set_allowed_characters_anything(self, _init_pygame, default_ui_manager):
        text_entry = UITextEntryLine(relative_rect=pygame.Rect(100, 100, 200, 30),
                                     manager=default_ui_manager)

        text_entry.set_allowed_characters(['D', 'A', 'N'])
        with pytest.warns(UserWarning, match="Tried to set text string with invalid "
                                             "characters on text entry element"):
            text_entry.set_text("HORSE")
            assert text_entry.get_text() == ""

    def test_set_allowed_characters_invalid_id(self, _init_pygame, default_ui_manager):
        text_entry = UITextEntryLine(relative_rect=pygame.Rect(100, 100, 200, 30),
                                     manager=default_ui_manager)

        with pytest.warns(UserWarning, match="Trying to set allowed characters by "
                                             "type string, but no match"):
            text_entry.set_allowed_characters('dan')

    def test_set_forbidden_characters_file_path(self, _init_pygame, default_ui_manager):
        text_entry = UITextEntryLine(relative_rect=pygame.Rect(100, 100, 200, 30),
                                     manager=default_ui_manager)

        text_entry.set_forbidden_characters('forbidden_file_path')
        with pytest.warns(UserWarning, match="Tried to set text string with invalid "
                                             "characters on text entry element"):
            text_entry.set_text(">:<")
            assert text_entry.get_text() == ""

    def test_set_forbidden_characters_anything(self, _init_pygame, default_ui_manager):
        text_entry = UITextEntryLine(relative_rect=pygame.Rect(100, 100, 200, 30),
                                     manager=default_ui_manager)

        text_entry.set_forbidden_characters(['D', 'A', 'N'])
        with pytest.warns(UserWarning, match="Tried to set text string with invalid "
                                             "characters on text entry element"):
            text_entry.set_text("DAN")
            assert text_entry.get_text() == ""

    def test_set_forbidden_characters_invalid_id(self, _init_pygame, default_ui_manager):
        text_entry = UITextEntryLine(relative_rect=pygame.Rect(100, 100, 200, 30),
                                     manager=default_ui_manager)

        with pytest.warns(UserWarning, match="Trying to set forbidden characters by type "
                                             "string, but no match"):
            text_entry.set_forbidden_characters('dan')

    @pytest.mark.filterwarnings("ignore:Invalid value")
    @pytest.mark.filterwarnings("ignore:Colour hex code")
    def test_redraw_selected_text(self, _init_pygame):
        manager = UIManager((800, 600), os.path.join("tests", "data",
                                                     "themes",
                                                     "ui_text_entry_line_bad_values.json"))
        text_entry = UITextEntryLine(relative_rect=pygame.Rect(100, 100, 200, 30),
                                     manager=manager)

        text_entry.set_text("Yellow su")
        text_entry.select_range = [3, 8]
        text_entry.start_text_offset = 500
        text_entry.redraw()

    def test_redraw_selected_text_different_them(self, _init_pygame):
        manager = UIManager((800, 600), os.path.join("tests", "data",
                                                     "themes",
                                                     "ui_text_entry_line_non_default_2.json"))
        text_entry = UITextEntryLine(relative_rect=pygame.Rect(100, 100, 200, 30),
                                     manager=manager)

        text_entry.set_text("Yellow su")
        text_entry.select_range = [3, 9]
        text_entry.redraw()

    def test_update(self,  _init_pygame):
        manager = UIManager((800, 600), os.path.join("tests", "data",
                                                     "themes",
                                                     "ui_text_entry_line_non_default.json"))
        text_entry = UITextEntryLine(relative_rect=pygame.Rect(100, 100, 200, 30),
                                     manager=manager)

        text_entry.update(0.01)

    def test_update_after_click(self,  _init_pygame, _display_surface_return_none: None):
        manager = UIManager((800, 600), os.path.join("tests", "data",
                                                     "themes",
                                                     "ui_text_entry_line_non_default.json"))
        text_entry = UITextEntryLine(relative_rect=pygame.Rect(0, 0, 200, 30),
                                     manager=manager)

        text_entry.set_text('Wow testing is great so amazing')
        text_entry.focus()

        text_entry.process_event(pygame.event.Event(pygame.MOUSEBUTTONDOWN, {'button': 1,
                                                                             'pos': (30, 15)}))
        default_ui_manager.mouse_position = (70, 15)

        text_entry.update(0.01)

    def test_update_after_long_wait(self,  _init_pygame):
        manager = UIManager((800, 600), os.path.join("tests", "data",
                                                     "themes",
                                                     "ui_text_entry_line_non_default.json"))
        text_entry = UITextEntryLine(relative_rect=pygame.Rect(100, 100, 200, 30),
                                     manager=manager)

        text_entry.update(0.01)
        text_entry.update(5.0)

    def test_update_cursor_blink(self,  _init_pygame, _display_surface_return_none: None):
        manager = UIManager((800, 600), os.path.join("tests", "data",
                                                     "themes",
                                                     "ui_text_entry_line_non_default.json"))
        text_entry = UITextEntryLine(relative_rect=pygame.Rect(100, 100, 200, 30),
                                     manager=manager)

        text_entry.focus()
        text_entry.cursor_blink_delay_after_moving_acc = 10.0
        text_entry.update(0.01)
        text_entry.blink_cursor_time_acc = 10.0
        text_entry.update(0.01)
        text_entry.blink_cursor_time_acc = 10.0
        text_entry.update(0.01)

    def test_rebuild_from_theme_data_non_default(self, _init_pygame):
        manager = UIManager((800, 600), os.path.join("tests", "data",
                                                     "themes",
                                                     "ui_text_entry_line_non_default.json"))

        text_entry = UITextEntryLine(relative_rect=pygame.Rect(100, 100, 200, 30),
                                     manager=manager)

        assert text_entry.image is not None

    @pytest.mark.filterwarnings("ignore:Invalid value")
    @pytest.mark.filterwarnings("ignore:Colour hex code")
    def test_rebuild_from_theme_data_bad_values(self, _init_pygame):
        manager = UIManager((800, 600), os.path.join("tests", "data",
                                                     "themes",
                                                     "ui_text_entry_line_bad_values.json"))

        text_entry = UITextEntryLine(relative_rect=pygame.Rect(100, 100, 200, 30),
                                     manager=manager)
        assert text_entry.image is not None

    def test_set_position(self, _init_pygame, default_ui_manager, _display_surface_return_none):
        test_container = UIContainer(relative_rect=pygame.Rect(100, 100, 300, 60),
                                     manager=default_ui_manager)
        text_entry = UITextEntryLine(relative_rect=pygame.Rect(0, 0, 150, 30),
                                     container=test_container,
                                     manager=default_ui_manager)

        text_entry.set_position((150.0, 30.0))

        assert (text_entry.relative_rect.topleft == (50, -70) and
                text_entry.drawable_shape.containing_rect.topleft == (150, 30))

    def test_set_relative_position(self, _init_pygame, default_ui_manager,
                                   _display_surface_return_none):
        test_container = UIContainer(relative_rect=pygame.Rect(50, 50, 300, 250),
                                     manager=default_ui_manager)
        text_entry = UITextEntryLine(relative_rect=pygame.Rect(0, 0, 150, 30),
                                     container=test_container,
                                     manager=default_ui_manager)

        text_entry.set_relative_position((50.0, 30.0))

        assert text_entry.rect.topleft == (100, 80)

    def test_set_dimensions(self, _init_pygame, default_ui_manager, _display_surface_return_none):
        test_container = UIContainer(relative_rect=pygame.Rect(100, 100, 300, 60),
                                     manager=default_ui_manager)
        text_entry = UITextEntryLine(relative_rect=pygame.Rect(0, 0, 150, 30),
                                     container=test_container,
                                     manager=default_ui_manager)

        text_entry.set_dimensions((200, -1))

        assert text_entry.rect.right == 300
        assert text_entry.drawable_shape.containing_rect.right == 300

<<<<<<< HEAD
    def test_show(self, _init_pygame, default_ui_manager, _display_surface_return_none):
        text_entry = UITextEntryLine(relative_rect=pygame.Rect(100, 100, 200, 30),
                                     manager=default_ui_manager, visible=0)

        assert text_entry.visible == 0
        assert text_entry.dirty == 1
        text_entry.show()
        assert text_entry.visible == 1
        assert text_entry.dirty == 2

    def test_hide(self, _init_pygame, default_ui_manager, _display_surface_return_none):
        text_entry = UITextEntryLine(relative_rect=pygame.Rect(100, 100, 200, 30),
                                     manager=default_ui_manager)

        assert text_entry.visible == 1
        assert text_entry.dirty == 2
        text_entry.hide()
        assert text_entry.visible == 0
        assert text_entry.dirty == 1
=======
    def test_disable(self, _init_pygame: None, default_ui_manager: UIManager,
                     _display_surface_return_none: None):
        text_entry = UITextEntryLine(relative_rect=pygame.Rect(100, 100, 200, 30),
                                     manager=default_ui_manager)

        text_entry.focus()
        text_entry.disable()

        assert text_entry.is_enabled is False
        # process a mouse button down event
        processed_key_event = text_entry.process_event(pygame.event.Event(pygame.KEYDOWN,
                                                                          {'key': pygame.K_d,
                                                                           'mod': 0,
                                                                           'unicode': 'd'}))

        text_entry.process_event(pygame.event.Event(pygame.KEYDOWN, {'key': pygame.K_a, 'mod': 0,
                                                                     'unicode': 'a'}))
        text_entry.process_event(pygame.event.Event(pygame.KEYDOWN, {'key': pygame.K_n, 'mod': 0,
                                                                     'unicode': 'n'}))

        assert processed_key_event is False and text_entry.get_text() == ''

    def test_enable(self, _init_pygame: None, default_ui_manager: UIManager,
                    _display_surface_return_none: None):
        text_entry = UITextEntryLine(relative_rect=pygame.Rect(100, 100, 200, 30),
                                     manager=default_ui_manager)

        text_entry.focus()
        text_entry.enable()

        assert text_entry.is_enabled is True
        text_entry.focus()
        # process a mouse button down event
        processed_key_event = text_entry.process_event(pygame.event.Event(pygame.KEYDOWN,
                                                                          {'key': pygame.K_d,
                                                                           'mod': 0,
                                                                           'unicode': 'd'}))

        text_entry.process_event(pygame.event.Event(pygame.KEYDOWN, {'key': pygame.K_a, 'mod': 0,
                                                                     'unicode': 'a'}))
        text_entry.process_event(pygame.event.Event(pygame.KEYDOWN, {'key': pygame.K_n, 'mod': 0,
                                                                     'unicode': 'n'}))

        assert processed_key_event is True and text_entry.get_text() == 'dan'
>>>>>>> 7c9288c7
<|MERGE_RESOLUTION|>--- conflicted
+++ resolved
@@ -846,7 +846,51 @@
         assert text_entry.rect.right == 300
         assert text_entry.drawable_shape.containing_rect.right == 300
 
-<<<<<<< HEAD
+    def test_disable(self, _init_pygame: None, default_ui_manager: UIManager,
+                     _display_surface_return_none: None):
+        text_entry = UITextEntryLine(relative_rect=pygame.Rect(100, 100, 200, 30),
+                                     manager=default_ui_manager)
+
+        text_entry.focus()
+        text_entry.disable()
+
+        assert text_entry.is_enabled is False
+        # process a mouse button down event
+        processed_key_event = text_entry.process_event(pygame.event.Event(pygame.KEYDOWN,
+                                                                          {'key': pygame.K_d,
+                                                                           'mod': 0,
+                                                                           'unicode': 'd'}))
+
+        text_entry.process_event(pygame.event.Event(pygame.KEYDOWN, {'key': pygame.K_a, 'mod': 0,
+                                                                     'unicode': 'a'}))
+        text_entry.process_event(pygame.event.Event(pygame.KEYDOWN, {'key': pygame.K_n, 'mod': 0,
+                                                                     'unicode': 'n'}))
+
+        assert processed_key_event is False and text_entry.get_text() == ''
+
+    def test_enable(self, _init_pygame: None, default_ui_manager: UIManager,
+                    _display_surface_return_none: None):
+        text_entry = UITextEntryLine(relative_rect=pygame.Rect(100, 100, 200, 30),
+                                     manager=default_ui_manager)
+
+        text_entry.focus()
+        text_entry.enable()
+
+        assert text_entry.is_enabled is True
+        text_entry.focus()
+        # process a mouse button down event
+        processed_key_event = text_entry.process_event(pygame.event.Event(pygame.KEYDOWN,
+                                                                          {'key': pygame.K_d,
+                                                                           'mod': 0,
+                                                                           'unicode': 'd'}))
+
+        text_entry.process_event(pygame.event.Event(pygame.KEYDOWN, {'key': pygame.K_a, 'mod': 0,
+                                                                     'unicode': 'a'}))
+        text_entry.process_event(pygame.event.Event(pygame.KEYDOWN, {'key': pygame.K_n, 'mod': 0,
+                                                                     'unicode': 'n'}))
+
+        assert processed_key_event is True and text_entry.get_text() == 'dan'
+
     def test_show(self, _init_pygame, default_ui_manager, _display_surface_return_none):
         text_entry = UITextEntryLine(relative_rect=pygame.Rect(100, 100, 200, 30),
                                      manager=default_ui_manager, visible=0)
@@ -865,50 +909,4 @@
         assert text_entry.dirty == 2
         text_entry.hide()
         assert text_entry.visible == 0
-        assert text_entry.dirty == 1
-=======
-    def test_disable(self, _init_pygame: None, default_ui_manager: UIManager,
-                     _display_surface_return_none: None):
-        text_entry = UITextEntryLine(relative_rect=pygame.Rect(100, 100, 200, 30),
-                                     manager=default_ui_manager)
-
-        text_entry.focus()
-        text_entry.disable()
-
-        assert text_entry.is_enabled is False
-        # process a mouse button down event
-        processed_key_event = text_entry.process_event(pygame.event.Event(pygame.KEYDOWN,
-                                                                          {'key': pygame.K_d,
-                                                                           'mod': 0,
-                                                                           'unicode': 'd'}))
-
-        text_entry.process_event(pygame.event.Event(pygame.KEYDOWN, {'key': pygame.K_a, 'mod': 0,
-                                                                     'unicode': 'a'}))
-        text_entry.process_event(pygame.event.Event(pygame.KEYDOWN, {'key': pygame.K_n, 'mod': 0,
-                                                                     'unicode': 'n'}))
-
-        assert processed_key_event is False and text_entry.get_text() == ''
-
-    def test_enable(self, _init_pygame: None, default_ui_manager: UIManager,
-                    _display_surface_return_none: None):
-        text_entry = UITextEntryLine(relative_rect=pygame.Rect(100, 100, 200, 30),
-                                     manager=default_ui_manager)
-
-        text_entry.focus()
-        text_entry.enable()
-
-        assert text_entry.is_enabled is True
-        text_entry.focus()
-        # process a mouse button down event
-        processed_key_event = text_entry.process_event(pygame.event.Event(pygame.KEYDOWN,
-                                                                          {'key': pygame.K_d,
-                                                                           'mod': 0,
-                                                                           'unicode': 'd'}))
-
-        text_entry.process_event(pygame.event.Event(pygame.KEYDOWN, {'key': pygame.K_a, 'mod': 0,
-                                                                     'unicode': 'a'}))
-        text_entry.process_event(pygame.event.Event(pygame.KEYDOWN, {'key': pygame.K_n, 'mod': 0,
-                                                                     'unicode': 'n'}))
-
-        assert processed_key_event is True and text_entry.get_text() == 'dan'
->>>>>>> 7c9288c7
+        assert text_entry.dirty == 1