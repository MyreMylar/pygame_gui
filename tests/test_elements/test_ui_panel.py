--- conflicted
+++ resolved
@@ -563,12 +563,7 @@
         assert button.visible == 1
         panel.hide()
         assert panel.visible == 0
-<<<<<<< HEAD
         assert button.visible == 1
-=======
-        assert panel.dirty == 1
-        assert button.visible == 1
-        assert button.dirty == 2
 
     def test_show_hide_rendering(self, _init_pygame, default_ui_manager, _display_surface_return_none):
         resolution = (400, 400)
@@ -594,5 +589,4 @@
         surface.fill(pygame.Color(0, 0, 0))
         panel.hide()
         manager.draw_ui(surface)
-        assert compare_surfaces(empty_surface, surface)
->>>>>>> 6c0a5aa2
+        assert compare_surfaces(empty_surface, surface)