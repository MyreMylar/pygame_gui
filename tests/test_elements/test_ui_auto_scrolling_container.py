--- conflicted
+++ resolved
@@ -130,10 +130,7 @@
                                              manager=default_ui_manager,
                                              allow_scroll_x=False)
 
-<<<<<<< HEAD
-=======
         assert container.vert_scroll_bar is not None
->>>>>>> 09d012f3
         assert container.vert_scroll_bar.rect.width == 0
         assert container.horiz_scroll_bar is None
         assert container.scrollable_container.rect.size == (200, 200)
@@ -154,10 +151,7 @@
                                              allow_scroll_y=False)
 
         assert container.vert_scroll_bar is None
-<<<<<<< HEAD
-=======
         assert container.horiz_scroll_bar is not None
->>>>>>> 09d012f3
         assert container.horiz_scroll_bar.rect.height == 0
         assert container.scrollable_container.rect.size == (200, 200)
 
