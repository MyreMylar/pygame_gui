from typing import List, Union, Tuple, Dict

import pygame

from pygame_gui.core.interfaces import IContainerLikeInterface, IUIManagerInterface
from pygame_gui.core.interfaces import IUIContainerInterface, IUIElementInterface
from pygame_gui.core.ui_element import UIElement


class UIContainer(UIElement, IUIContainerInterface, IContainerLikeInterface):
    """
    A UI Container holds any number of other UI elements inside of a rectangle. When we move the
    UIContainer all the UI elements contained within it can be moved as well.

    This class helps us make UI Windows, but likely will have wider uses as well as the GUI
    system develops.

    :param relative_rect: A pygame.Rect whose position is relative to whatever UIContainer it is
                          inside of, if any.
    :param manager: The UIManager that manages this UIElement.
    :param starting_height: The starting layer height for this element above it's container.
    :param is_window_root_container: True/False flag for whether this container is the root
                                     container for a UI window.
    :param container: The UIContainer that this UIElement is contained within.
    :param parent_element: The element this element 'belongs to' in the theming hierarchy.
    :param object_id: A custom defined ID for fine tuning of theming.
    :param anchors: A dictionary describing what this element's relative_rect is relative to.
    :param visible: Whether the container and its children are visible by default.
                    Warning - it's parent container visibility may override this.
    """
    def __init__(self,
                 relative_rect: pygame.Rect,
                 manager: IUIManagerInterface,
                 *,
                 starting_height: int = 1,
                 is_window_root_container: bool = False,
                 container: Union[IContainerLikeInterface, None] = None,
                 parent_element: Union[UIElement, None] = None,
                 object_id: Union[str, None] = None,
                 anchors: Union[Dict[str, str], None] = None,
                 visible: int = 1):

        self.ui_manager = manager
        self.is_window_root_container = is_window_root_container
        self.elements = []  # type: List[IUIElementInterface]

        super().__init__(relative_rect, manager, container,
                         starting_height=starting_height,
                         layer_thickness=1,
                         anchors=anchors,
                         visible=visible)

        self._create_valid_ids(container=container,
                               parent_element=parent_element,
                               object_id=object_id,
                               element_id='container')

        self.sprite_group = self.ui_manager.get_sprite_group()
        self.set_image(self.ui_manager.get_universal_empty_surface())

        self.max_element_top_layer = 0  # default to top layer 0
        self.layer_thickness = 0  # default to 0 thickness for an empty container

        self.hovered = False

    def get_rect(self) -> pygame.Rect:
        """
        Access to the container's rect

        :return: a pygame rectangle
        """
        return self.rect

    def get_container(self) -> IUIContainerInterface:
        """
        Implements the container interface. In this case we just return this since it is a
        container.

        :return: This container.

        """
        return self

    def add_element(self, element: IUIElementInterface):
        """
        Add a UIElement to the container. The UI's relative_rect parameter will be relative to
        this container.

        :param element: A UIElement to add to this container.

        """
        element.change_layer(self._layer + element.get_starting_height())
        self.elements.append(element)
        self.calc_add_element_changes_thickness(element)

    def remove_element(self, element: IUIElementInterface):
        """
        Remove a UIElement from this container.

        :param element: A UIElement to remove from this container.

        """
        if element in self.elements:
            self.elements.remove(element)
        if element.get_top_layer() == self.max_element_top_layer:
            self.recalculate_container_layer_thickness()

    def recalculate_container_layer_thickness(self):
        """
        This function will iterate through the elements in our container and determine the
        maximum 'height' that they reach in the 'layer stack'. We then use that to determine the
        overall 'thickness' of this container. The thickness value is used to determine where to
        place overlapping windows in the layers
        """
        max_element_top_layer = self._layer
        for element in self.elements:
            if (element.get_top_layer() > max_element_top_layer
                    and element not in self.ui_manager.get_window_stack().get_stack()
                    and (not isinstance(element, UIContainer) or
                         not element.is_window_root_container)):
                max_element_top_layer = element.get_top_layer()
        self.max_element_top_layer = max_element_top_layer
        new_thickness = self.max_element_top_layer - self._layer
        if new_thickness != self.layer_thickness:
            self.layer_thickness = new_thickness
            if self.ui_container is not None and self.ui_container != self:
                self.ui_container.recalculate_container_layer_thickness()

    def calc_add_element_changes_thickness(self, element: IUIElementInterface):
        """
        This function checks if a single added element will increase the containers thickness
        and if so updates containers recursively.

        :param element: the element to check.
        """
        if (element.get_top_layer() > self.max_element_top_layer
                and element not in self.ui_manager.get_window_stack().get_stack()
                and (not isinstance(element, UIContainer) or not element.is_window_root_container)):

            self.max_element_top_layer = element.get_top_layer()
            self.layer_thickness = self.max_element_top_layer - self._layer
            if self.ui_container is not None and self.ui_container != self:
                self.ui_container.calc_add_element_changes_thickness(self)

    def change_layer(self, new_layer: int):
        """
        Change the layer of this container. Layers are used by the GUI to control the order in
        which things are drawn and which things should currently be interactive (so you can't
        interact with things behind other things).

        This particular method is most often used to shift the visible contents of a window in
        front of any others when it is moved to the front of the window stack.

        :param new_layer: The layer to move our container to.

        """
        if new_layer != self._layer:
            super().change_layer(new_layer)

            for element in self.elements:
                element.change_layer(self._layer + element.get_starting_height())

    def update_containing_rect_position(self):
        """
        This function is called when we move the container to update all the contained UI Elements
        to move as well.
        """
        super().update_containing_rect_position()

        for element in self.elements:
            element.update_containing_rect_position()

    def set_position(self, position: Union[pygame.math.Vector2,
                                           Tuple[int, int],
                                           Tuple[float, float]]):
        """
        Set the absolute position of this container - it is usually less chaotic to deal with
        setting relative positions.

        :param position: the new absolute position to set.

        """
        super().set_position(position)
        self.update_containing_rect_position()

    def set_relative_position(self, position: Union[pygame.math.Vector2,
                                                    Tuple[int, int],
                                                    Tuple[float, float]]):
        """
        Set the position of this container, relative to the container it is within.

        :param position: the new relative position to set.

        """
        super().set_relative_position(position)
        self.update_containing_rect_position()

    def set_dimensions(self, dimensions: Union[pygame.math.Vector2,
                                               Tuple[int, int],
                                               Tuple[float, float]]):
        """
        Set the dimension of this container and update the positions of elements within it
        accordingly.

        :param dimensions: the new dimensions.

        """
        super().set_dimensions(dimensions)
        self.update_containing_rect_position()

    def get_top_layer(self) -> int:
        """
        Assuming we have correctly calculated the 'thickness' of this container, this method will
        return the 'highest' layer in the LayeredDirty UI Group.

        :return: An integer representing the current highest layer being used by this container.
        """
        return self._layer + self.layer_thickness

    def get_thickness(self) -> int:
        """
        Get the container's layer thickness.

        :return: the thickness as an integer.
        """
        return self.layer_thickness

    def get_size(self) -> Tuple[int, int]:
        """
        Get the container's pixel size.

        :return: the pixel size as tuple [x, y]
        """
        return self.relative_rect.size

    def kill(self):
        """
        Overrides the standard kill method of UI Elements (and pygame sprites beyond that) to also
        call the kill method on all contained UI Elements.
        """
        self.clear()
        super().kill()

    def clear(self):
        """
        Removes and kills all the UI elements inside this container.
        """
        while len(self.elements) > 0:
            self.elements.pop().kill()

    # noinspection PyUnusedLocal
    def check_hover(self, time_delta: float, hovered_higher_element: bool) -> bool:
        """
        A method that helps us to determine which, if any, UI Element is currently being hovered
        by the mouse.

        :param time_delta: A float, the time in seconds between the last call to this function
                           and now (roughly).
        :param hovered_higher_element: A boolean, representing whether we have already hovered a
                                       'higher' element.

        :return: A boolean that is true if we have hovered a UI element, either just now or
                 before this method.

        """
        if self.alive():
            mouse_x, mouse_y = self.ui_manager.get_mouse_position()

            if self.hover_point(mouse_x, mouse_y) and not hovered_higher_element:
                if not self.hovered:
                    self.hovered = True
                hovered_higher_element = True

            else:
                if self.hovered:
                    self.hovered = False

        elif self.hovered:
            self.hovered = False
        return hovered_higher_element

<<<<<<< HEAD
    def show(self):
        """
        Shows the container, which means the container will get drawn and will process events.
        Should also show all the children elements and containers.
        If the container was visible before - ignore.
        """
        if not self.visible:
            self.visible = 1
            self.dirty = 2

            for element in self.elements:
                if hasattr(element, 'show'):
                    element.show()

    def hide(self):
        """
        Hides the container, which means the container will not get drawn and will not process events.
        Should also hide all the children elements and containers.
        If the container was hidden before - ignore.
        """
        if self.visible:
            for element in self.elements:
                if hasattr(element, 'hide'):
                    element.hide()

            self.visible = 0
            self.dirty = 1
=======
    def disable(self):
        """
        Disables all elements in the container so they are no longer interactive.
        """
        if self.is_enabled:
            self.is_enabled = False
            for element in self.elements:
                element.disable()

    def enable(self):
        """
        Enables all elements in the container so they are interactive again.
        """
        if not self.is_enabled:
            self.is_enabled = True
            for element in self.elements:
                element.enable()
>>>>>>> 7c9288c7
<|MERGE_RESOLUTION|>--- conflicted
+++ resolved
@@ -279,7 +279,24 @@
             self.hovered = False
         return hovered_higher_element
 
-<<<<<<< HEAD
+    def disable(self):
+        """
+        Disables all elements in the container so they are no longer interactive.
+        """
+        if self.is_enabled:
+            self.is_enabled = False
+            for element in self.elements:
+                element.disable()
+
+    def enable(self):
+        """
+        Enables all elements in the container so they are interactive again.
+        """
+        if not self.is_enabled:
+            self.is_enabled = True
+            for element in self.elements:
+                element.enable()
+
     def show(self):
         """
         Shows the container, which means the container will get drawn and will process events.
@@ -306,23 +323,4 @@
                     element.hide()
 
             self.visible = 0
-            self.dirty = 1
-=======
-    def disable(self):
-        """
-        Disables all elements in the container so they are no longer interactive.
-        """
-        if self.is_enabled:
-            self.is_enabled = False
-            for element in self.elements:
-                element.disable()
-
-    def enable(self):
-        """
-        Enables all elements in the container so they are interactive again.
-        """
-        if not self.is_enabled:
-            self.is_enabled = True
-            for element in self.elements:
-                element.enable()
->>>>>>> 7c9288c7
+            self.dirty = 1