--- conflicted
+++ resolved
@@ -384,11 +384,8 @@
 
             self.visible = False
 
-<<<<<<< HEAD
-    def on_contained_elements_changed(self, target: UIElement) -> None:
-=======
+
     def on_contained_elements_changed(self, target: IUIElementInterface) -> None:
->>>>>>> c26b35e3
         """
         Update the positioning of the contained elements of this container. To be called when one of the contained
         elements may have moved, been resized or changed its anchors.
