import warnings
from typing import List, Union, Tuple, Dict, Any, Callable, Set

import pygame

from pygame_gui.core.interfaces import IUIElementInterface
from pygame_gui.core.interfaces import IContainerLikeInterface, IUIManagerInterface
from pygame_gui.core.utility import render_white_text_alpha_black_bg, USE_PREMULTIPLIED_ALPHA
from pygame_gui.core.utility import basic_blit


class UIElement(pygame.sprite.DirtySprite, IUIElementInterface):
    """
    A base class for UI elements. You shouldn't create UI Element objects, instead all UI Element
    classes should derive from this class. Inherits from pygame.sprite.Sprite.

    :param relative_rect: A rectangle shape of the UI element, the position is relative to the
                          element's container.
    :param manager: The UIManager that manages this UIElement.
    :param container: A container that this element is contained in.
    :param starting_height: Used to record how many layers above it's container this element
                            should be. Normally 1.
    :param layer_thickness: Used to record how 'thick' this element is in layers. Normally 1.
    :param anchors: A dictionary describing what this element's relative_rect is relative to.
    :param visible: Whether the element is visible by default. Warning - container visibility may override this.
    """
    def __init__(self, relative_rect: pygame.Rect,
                 manager: IUIManagerInterface,
                 container: Union[IContainerLikeInterface, None],
                 *,
                 starting_height: int,
                 layer_thickness: int,
                 anchors: Dict[str, str] = None,
                 visible: int = 1):

        self._layer = 0
        self.ui_manager = manager

        super().__init__(self.ui_manager.get_sprite_group())
        self.relative_rect = relative_rect.copy()
        self.rect = self.relative_rect.copy()
        self.ui_group = self.ui_manager.get_sprite_group()
        self.ui_theme = self.ui_manager.get_theme()

        self.object_ids = None
        self.element_ids = None
        self.combined_element_ids = None
        self.most_specific_combined_id = 'no_id'

        self.anchors = anchors
        if self.anchors is None:
            self.anchors = {'left': 'left',
                            'top': 'top',
                            'right': 'left',
                            'bottom': 'top'}
        self.drawable_shape = None  # type: Union['DrawableShape', None]
        self.image = None

<<<<<<< HEAD
        if visible:
            self.dirty = 2
            self.visible = 1
        else:
            self.dirty = 1
            self.visible = 0

=======
        self.dirty = 2
        self.visible = 1
>>>>>>> cac3fc6c
        self.blendmode = pygame.BLEND_PREMULTIPLIED if USE_PREMULTIPLIED_ALPHA else 0
        self.source_rect = None

        self.relative_bottom_margin = None
        self.relative_right_margin = None

        self.layer_thickness = layer_thickness
        self.starting_height = starting_height

        self.is_enabled = True
        self.hovered = False
        self.is_focused = False
        self.hover_time = 0.0

        self.pre_debug_image = None
        self._pre_clipped_image = None

        self._image_clip = None

        self._visual_debug_mode = False

        # Themed parameters
        self.shadow_width = None  # type: Union[None, int]
        self.border_width = None  # type: Union[None, int]
        self.shape_corner_radius = None  # type: Union[None, int]

        if container is None:
            if self.ui_manager.get_root_container() is not None:
                container = self.ui_manager.get_root_container()
            else:
                container = self

        if isinstance(container, IContainerLikeInterface):
            self.ui_container = container.get_container()

        if not (self.ui_container is None or self.ui_container is self):
            self.ui_container.add_element(self)

        if self.ui_container is not None and not self.ui_container.visible:
            self.dirty = 1
            self.visible = 0

        self._update_absolute_rect_position_from_anchors()

        self._update_container_clip()

        self._focus_set = {self}

    def get_focus_set(self) -> Set[Any]:
        return self._focus_set

    def set_focus_set(self, focus_set: Set[Any]):
        if self.ui_manager.get_focus_set() is self._focus_set:
            self.ui_manager.set_focus_set(focus_set)
        self._focus_set = focus_set

    def join_focus_sets(self, element):
        union_of_sets = set(self._focus_set | element.get_focus_set())
        for item in union_of_sets:
            item.set_focus_set(union_of_sets)

    def remove_element_from_focus_set(self, element):
        self._focus_set.discard(element)

    def get_relative_rect(self) -> pygame.Rect:
        """
        The relative positioning rect.

        :return: A pygame rect.

        """
        return self.relative_rect

    def get_abs_rect(self) -> pygame.Rect:
        """
        The absolute positioning rect.

        :return: A pygame rect.

        """
        return self.rect

    def get_element_ids(self) -> List[str]:
        """
        A list of all the element IDs in this element's theming/event hierarchy.

        :return: a list of strings, one ofr each element in the hierarchy.
        """
        return self.element_ids

    def _create_valid_ids(self,
                          container: Union[IContainerLikeInterface, None],
                          parent_element: Union[None, 'UIElement'],
                          object_id: str,
                          element_id: str):
        """
        Creates valid id lists for an element. It will assert if users supply object IDs that
        won't work such as those containing full stops. These ID lists are used by the theming
        system to identify what theming parameters to apply to which element.

        :param container: The container for this element. If parent is None the container will be
                          used as the parent.
        :param parent_element: Element that this element 'belongs to' in theming. Elements inherit
                               colours from parents.
        :param object_id: An optional ID to help distinguish this element from other elements of
                          the same class.
        :param element_id: A string ID representing this element's class.

        """
        if parent_element is None and container is not None:
            id_parent = container
        else:
            id_parent = parent_element
        if object_id is not None and ('.' in object_id or ' ' in object_id):
            raise ValueError('Object ID cannot contain fullstops or spaces: ' + str(object_id))

        if id_parent is not None:
            self.element_ids = id_parent.element_ids.copy()
            self.element_ids.append(element_id)

            self.object_ids = id_parent.object_ids.copy()
            self.object_ids.append(object_id)
        else:
            self.element_ids = [element_id]
            self.object_ids = [object_id]

        self.combined_element_ids = self.ui_manager.get_theme().build_all_combined_ids(
            self.element_ids,
            self.object_ids)
        if self.combined_element_ids is not None and len(self.combined_element_ids) > 0:
            self.most_specific_combined_id = self.combined_element_ids[0]
        else:
            self.most_specific_combined_id = 'no_id'

    def _update_absolute_rect_position_from_anchors(self, recalculate_margins=False):
        """
        Called when our element's relative position has changed.
        """
        new_top = 0
        if self.anchors['top'] == 'top':
            new_top = self.relative_rect.top + self.ui_container.get_rect().top
        elif self.anchors['top'] == 'bottom':
            new_top = self.relative_rect.top + self.ui_container.get_rect().bottom
        else:
            warnings.warn('Unsupported anchor top target: ' + self.anchors['top'])

        new_bottom = 0
        if self.anchors['bottom'] == 'top':
            new_bottom = self.relative_rect.bottom + self.ui_container.get_rect().top
        elif self.anchors['bottom'] == 'bottom':
            if self.relative_bottom_margin is None or recalculate_margins:
                self.relative_bottom_margin = (self.ui_container.get_rect().bottom -
                                               (new_top + self.relative_rect.height))
            new_bottom = self.ui_container.get_rect().bottom - self.relative_bottom_margin
        else:
            warnings.warn('Unsupported anchor bottom target: ' + self.anchors['bottom'])

        new_left = 0
        if self.anchors['left'] == 'left':
            new_left = self.relative_rect.left + self.ui_container.get_rect().left
        elif self.anchors['left'] == 'right':
            new_left = self.relative_rect.left + self.ui_container.get_rect().right
        else:
            warnings.warn('Unsupported anchor top target: ' + self.anchors['left'])

        new_right = 0
        if self.anchors['right'] == 'left':
            new_right = self.relative_rect.right + self.ui_container.get_rect().left
        elif self.anchors['right'] == 'right':
            if self.relative_right_margin is None or recalculate_margins:
                self.relative_right_margin = (self.ui_container.get_rect().right -
                                              (new_left + self.relative_rect.width))
            new_right = self.ui_container.get_rect().right - self.relative_right_margin
        else:
            warnings.warn('Unsupported anchor bottom target: ' + self.anchors['right'])

        self.rect.left = new_left
        self.rect.top = new_top
        new_height = new_bottom - new_top
        new_width = new_right - new_left
        if (new_height != self.relative_rect.height) or (new_width != self.relative_rect.width):
            self.set_dimensions((new_width, new_height))

    def _update_relative_rect_position_from_anchors(self, recalculate_margins=False):
        """
        Called when our element's absolute position has been forcibly changed.
        """

        # This is a bit easier to calculate than getting the absolute position from the
        # relative one, because the absolute position rectangle is always relative to the top
        # left of the screen.

        # Setting these to None means we are always recalculating the margins in here.
        self.relative_bottom_margin = None
        self.relative_right_margin = None

        new_top = 0
        if self.anchors['top'] == 'top':
            new_top = self.rect.top - self.ui_container.get_rect().top
        elif self.anchors['top'] == 'bottom':
            new_top = self.rect.top - self.ui_container.get_rect().bottom
        else:
            warnings.warn('Unsupported anchor top target: ' + self.anchors['top'])

        new_bottom = 0
        if self.anchors['bottom'] == 'top':
            new_bottom = self.rect.bottom - self.ui_container.get_rect().top
        elif self.anchors['bottom'] == 'bottom':
            if self.relative_bottom_margin is None or recalculate_margins:
                self.relative_bottom_margin = self.ui_container.get_rect().bottom - self.rect.bottom
            new_bottom = self.rect.bottom - self.ui_container.get_rect().bottom
        else:
            warnings.warn('Unsupported anchor bottom target: ' + self.anchors['bottom'])

        new_left = 0
        if self.anchors['left'] == 'left':
            new_left = self.rect.left - self.ui_container.get_rect().left
        elif self.anchors['left'] == 'right':
            new_left = self.rect.left - self.ui_container.get_rect().right
        else:
            warnings.warn('Unsupported anchor top target: ' + self.anchors['left'])

        new_right = 0
        if self.anchors['right'] == 'left':
            new_right = self.rect.right - self.ui_container.get_rect().left
        elif self.anchors['right'] == 'right':
            if self.relative_right_margin is None or recalculate_margins:
                self.relative_right_margin = self.ui_container.get_rect().right - self.rect.right
            new_right = self.rect.right - self.ui_container.get_rect().right
        else:
            warnings.warn('Unsupported anchor bottom target: ' + self.anchors['right'])

        # set bottom and right first in case these are only anchors available
        self.relative_rect.bottom = new_bottom
        self.relative_rect.right = new_right

        # set top and left last to give these priority, in most cases where all anchors are set
        # we want relative_rect parameters to be correct for whatever the top & left sides are
        # anchored to. The data for the bottom and right in cases where left is anchored
        # differently to right and/or top is anchored differently to bottom should be captured by
        # the bottom and right margins.
        self.relative_rect.left = new_left
        self.relative_rect.top = new_top

    def _update_container_clip(self):
        """
        Creates a clipping rectangle for the element's image surface based on whether this
        element is inside its container, part-way in it, or all the way out of it.

        """
        if self.ui_container.get_image_clipping_rect() is not None:
            container_clip_rect = self.ui_container.get_image_clipping_rect().copy()
            container_clip_rect.left += self.ui_container.get_rect().left
            container_clip_rect.top += self.ui_container.get_rect().top
            if not container_clip_rect.contains(self.rect):
                left = max(0, container_clip_rect.left - self.rect.left)
                right = max(0, self.rect.width - max(0,
                                                     self.rect.right -
                                                     container_clip_rect.right))
                top = max(0, container_clip_rect.top - self.rect.top)
                bottom = max(0, self.rect.height - max(0,
                                                       self.rect.bottom -
                                                       container_clip_rect.bottom))
                clip_rect = pygame.Rect(left, top,
                                        right - left,
                                        bottom - top)
                self._clip_images_for_container(clip_rect)
            else:
                self._restore_container_clipped_images()

        elif not self.ui_container.get_rect().contains(self.rect):
            left = max(0, self.ui_container.get_rect().left - self.rect.left)
            right = max(0, self.rect.width - max(0,
                                                 self.rect.right -
                                                 self.ui_container.get_rect().right))
            top = max(0, self.ui_container.get_rect().top - self.rect.top)
            bottom = max(0, self.rect.height - max(0,
                                                   self.rect.bottom -
                                                   self.ui_container.get_rect().bottom))
            clip_rect = pygame.Rect(left, top,
                                    right - left,
                                    bottom - top)
            self._clip_images_for_container(clip_rect)
        else:
            self._restore_container_clipped_images()

    def update_containing_rect_position(self):
        """
        Updates the position of this element based on the position of it's container. Usually
        called when the container has moved.
        """
        self._update_absolute_rect_position_from_anchors()

        if self.drawable_shape is not None:
            self.drawable_shape.set_position(self.rect.topleft)

        self._update_container_clip()

    def set_relative_position(self, position: Union[pygame.math.Vector2,
                                                    Tuple[int, int],
                                                    Tuple[float, float]]):
        """
        Method to directly set the relative rect position of an element.

        :param position: The new position to set.

        """
        self.relative_rect.x = int(position[0])
        self.relative_rect.y = int(position[1])

        self._update_absolute_rect_position_from_anchors(recalculate_margins=True)

        if self.drawable_shape is not None:
            self.drawable_shape.set_position(self.rect.topleft)

        self._update_container_clip()

    def set_position(self, position: Union[pygame.math.Vector2,
                                           Tuple[int, int],
                                           Tuple[float, float]]):
        """
        Method to directly set the absolute screen rect position of an element.

        :param position: The new position to set.

        """
        self.rect.x = int(position[0])
        self.rect.y = int(position[1])
        self._update_relative_rect_position_from_anchors(recalculate_margins=True)

        if self.drawable_shape is not None:
            self.drawable_shape.set_position(self.rect.topleft)
        self._update_container_clip()

    def set_dimensions(self, dimensions: Union[pygame.math.Vector2,
                                               Tuple[int, int],
                                               Tuple[float, float]]):
        """
        Method to directly set the dimensions of an element.

        NOTE: Using this on elements inside containers with non-default anchoring arrangements
        may make a mess of them.

        :param dimensions: The new dimensions to set.

        """
        self.relative_rect.width = int(dimensions[0])
        self.relative_rect.height = int(dimensions[1])
        self.rect.size = self.relative_rect.size

        if dimensions[0] >= 0 and dimensions[1] >= 0:
            self._update_absolute_rect_position_from_anchors(recalculate_margins=True)

            if self.drawable_shape is not None:
                self.drawable_shape.set_dimensions(self.relative_rect.size)
                # needed to stop resizing 'lag'
                self.set_image(self.drawable_shape.get_fresh_surface())

            self._update_container_clip()

    def update(self, time_delta: float):
        """
        Updates this element's drawable shape, if it has one.

        :param time_delta: The time passed between frames, measured in seconds.

        """
        if self.alive() and self.drawable_shape is not None:
            self.drawable_shape.update(time_delta)
            if self.drawable_shape.has_fresh_surface():
                self.on_fresh_drawable_shape_ready()

    def change_layer(self, new_layer: int):
        """
        Changes the layer this element is on.

        :param new_layer: The layer to change this element to.

        """
        if new_layer != self._layer:
            self.ui_group.change_layer(self, new_layer)
            self._layer = new_layer

    def kill(self):
        """
        Overriding regular sprite kill() method to remove the element from it's container.
        """
        self.ui_container.remove_element(self)
        self.remove_element_from_focus_set(self)
        super().kill()

    def check_hover(self, time_delta: float, hovered_higher_element: bool) -> bool:
        """
        A method that helps us to determine which, if any, UI Element is currently being hovered
        by the mouse.

        :param time_delta: A float, the time in seconds between the last call to this function
                           and now (roughly).
        :param hovered_higher_element: A boolean, representing whether we have already hovered a
                                       'higher' element.

        :return bool: A boolean that is true if we have hovered a UI element, either just now or
                      before this method.
        """
        if self.alive() and self.can_hover():
            mouse_x, mouse_y = self.ui_manager.get_mouse_position()
            mouse_pos = pygame.math.Vector2(mouse_x, mouse_y)

            if (self.is_enabled and
                    self.hover_point(mouse_x, mouse_y) and
                    not hovered_higher_element):
                if not self.hovered:
                    self.hovered = True
                    self.on_hovered()

                hovered_higher_element = True
                self.while_hovering(time_delta, mouse_pos)

            else:
                if self.hovered:
                    self.hovered = False
                    self.on_unhovered()
        elif self.hovered:
            self.hovered = False
        return hovered_higher_element

    def on_fresh_drawable_shape_ready(self):
        """
        Called when our drawable shape has finished rebuilding the active surface. This is needed
        because sometimes we defer rebuilding until a more advantageous (read quieter) moment.
        """
        self.set_image(self.drawable_shape.get_fresh_surface())

    def on_hovered(self):
        """
        A stub to override. Called when this UI element first enters the 'hovered' state.
        """

    def on_unhovered(self):
        """
        A stub to override. Called when this UI element leaves the 'hovered' state.
        """

    def while_hovering(self, time_delta: float, mouse_pos: pygame.math.Vector2):
        """
        A stub method to override. Called when this UI element is currently hovered.

        :param time_delta: A float, the time in seconds between the last call to this function
                           and now (roughly).
        :param mouse_pos: The current position of the mouse as 2D Vector.

        """

    def can_hover(self) -> bool:
        """
        A stub method to override. Called to test if this method can be hovered.
        """
        return self.alive()

    def hover_point(self, hover_x: float, hover_y: float) -> bool:
        """
        Test if a given point counts as 'hovering' this UI element. Normally that is a
        straightforward matter of seeing if a point is inside the rectangle. Occasionally it
        will also check if we are in a wider zone around a UI element once it is already active,
        this makes it easier to move scroll bars and the like.

        :param hover_x: The x (horizontal) position of the point.
        :param hover_y: The y (vertical) position of the point.

        :return: Returns True if we are hovering this element.

        """

        container_clip_rect = self.ui_container.get_rect().copy()
        if self.ui_container.get_image_clipping_rect() is not None:
            container_clip_rect.size = self.ui_container.get_image_clipping_rect().size
            container_clip_rect.left += self.ui_container.get_image_clipping_rect().left
            container_clip_rect.top += self.ui_container.get_image_clipping_rect().top

        if self.drawable_shape is not None:
            return (self.drawable_shape.collide_point((hover_x, hover_y)) and
                    bool(container_clip_rect.collidepoint(hover_x, hover_y)))

        return (bool(self.rect.collidepoint(hover_x, hover_y)) and
                bool(container_clip_rect.collidepoint(hover_x, hover_y)))

    # pylint: disable=unused-argument,no-self-use
    def process_event(self, event: pygame.event.Event) -> bool:
        """
        A stub to override. Gives UI Elements access to pygame events.

        :param event: The event to process.

        :return: Should return True if this element makes use of this event.

        """
        return False

    def focus(self):
        """
        A stub to override. Called when we focus this UI element.
        """
        self.is_focused = True

    def unfocus(self):
        """
        A stub to override. Called when we stop focusing this UI element.
        """
        self.is_focused = False

    def rebuild_from_changed_theme_data(self):
        """
        A stub to override when we want to rebuild from theme data.
        """
        # self.combined_element_ids = self.ui_theme.build_all_combined_ids(self.element_ids,
        #                                                                  self.object_ids)

    def rebuild(self):
        """
        Takes care of rebuilding this element. Most derived elements are going to override this,
        and hopefully call the super() class method.

        """
        if self._visual_debug_mode:
            self.set_image(self.pre_debug_image)
            self.pre_debug_image = None

    def set_visual_debug_mode(self, activate_mode: bool):
        """
        Enables a debug mode for the element which displays layer information on top of it in
        a tiny font.

        :param activate_mode: True or False to enable or disable the mode.

        """
        if activate_mode:
            default_font = self.ui_manager.get_theme().get_font_dictionary().get_default_font()
            layer_text_render = render_white_text_alpha_black_bg(default_font,
                                                                 "UI Layer: " + str(self._layer))

            if self.image is not None:
                self.pre_debug_image = self.image.copy()
                # check if our surface is big enough to hold the debug info,
                # if not make a new, bigger copy
                make_new_larger_surface = False
                surf_width = self.image.get_width()
                surf_height = self.image.get_height()
                if self.image.get_width() < layer_text_render.get_width():
                    make_new_larger_surface = True
                    surf_width = layer_text_render.get_width()
                if self.image.get_height() < layer_text_render.get_height():
                    make_new_larger_surface = True
                    surf_height = layer_text_render.get_height()

                if make_new_larger_surface:
                    new_surface = pygame.Surface((surf_width, surf_height),
                                                 flags=pygame.SRCALPHA,
                                                 depth=32)
                    basic_blit(new_surface, self.image, (0, 0))
                    self.set_image(new_surface)
                basic_blit(self.image, layer_text_render, (0, 0))
            else:
                self.set_image(layer_text_render)
            self._visual_debug_mode = True
        else:
            self.rebuild()
            self._visual_debug_mode = False

    def _clip_images_for_container(self, clip_rect: Union[pygame.Rect, None]):
        """
        Set the current image clip based on the container.

        :param clip_rect: The clipping rectangle.

        """
        self.set_image_clip(clip_rect)

    def _restore_container_clipped_images(self):
        """
        Clear the image clip.

        """
        self.set_image_clip(None)

    def set_image_clip(self, rect: Union[pygame.Rect, None]):
        """
        Sets a clipping rectangle on this element's image determining what portion of it will
        actually be displayed when this element is blitted to the screen.

        :param rect: A clipping rectangle, or None to clear the clip.

        """
        if rect is not None and self._pre_clipped_image is None and self.image is not None:
            self._pre_clipped_image = self.image.copy()

        if self._image_clip is not None and rect is None:
            self._image_clip = None
            self.set_image(self._pre_clipped_image)
        elif rect is not None:
            self._image_clip = rect
            if self.image is not None:
                self.image.fill(pygame.Color('#00000000'))
                basic_blit(self.image, self._pre_clipped_image, self._image_clip, self._image_clip)
        else:
            self._image_clip = None

    def get_image_clipping_rect(self) -> Union[pygame.Rect, None]:
        """
        Obtain the current image clipping rect.

        :return: The current clipping rect. May be None.

        """
        return self._image_clip

    def set_image(self, new_image: Union[pygame.Surface, None]):
        """
        Wraps setting the image variable of this element so that we also set the current image
        clip on the image at the same time.

        :param new_image: The new image to set.

        """
        if self.get_image_clipping_rect() is not None and new_image is not None:
            self._pre_clipped_image = new_image
            if (self.get_image_clipping_rect().width == 0 and
                    self.get_image_clipping_rect().height == 0):
                self.image = self.ui_manager.get_universal_empty_surface()
            else:
                self.image = pygame.Surface(self._pre_clipped_image.get_size(),
                                            flags=pygame.SRCALPHA,
                                            depth=32)
                self.image.fill(pygame.Color('#00000000'))
                basic_blit(self.image,
                           self._pre_clipped_image,
                           self.get_image_clipping_rect(),
                           self.get_image_clipping_rect())
        else:
            self.image = new_image.copy() if new_image is not None else None
            self._pre_clipped_image = None

    def get_top_layer(self) -> int:
        """
        Assuming we have correctly calculated the 'thickness' of it, this method will
        return the top of this element.

        :return int: An integer representing the current highest layer being used by this element.

        """
        return self._layer + self.layer_thickness

    def get_starting_height(self) -> int:
        """
        Get the starting layer height of this element. (i.e. the layer we start placing it on
        *above* it's container, it may use more layers above this layer)

        :return: an integer representing the starting layer height.

        """
        return self.starting_height

    def _check_shape_theming_changed(self, defaults: Dict[str, Any]) -> bool:
        """
        Checks all the standard miscellaneous shape theming parameters.

        :param defaults: A dictionary of default values
        :return: True if any have changed.
        """
        has_any_changed = False

        if self._check_misc_theme_data_changed('border_width', defaults['border_width'], int):
            has_any_changed = True

        if self._check_misc_theme_data_changed('shadow_width', defaults['shadow_width'], int):
            has_any_changed = True

        if self._check_misc_theme_data_changed('shape_corner_radius',
                                               defaults['shape_corner_radius'], int):
            has_any_changed = True

        return has_any_changed

    def _check_misc_theme_data_changed(self,
                                       attribute_name: str,
                                       default_value: Any,
                                       casting_func: Callable[[Any], Any],
                                       allowed_values: Union[List, None] = None) -> bool:
        """
        Checks if the value of a pieces of miscellaneous theming data has changed, and if it has,
        updates the corresponding attribute on the element and returns True.

        :param attribute_name: The name of the attribute.
        :param default_value: The default value for the attribute.
        :param casting_func: The function to cast to the type of the data.

        :return: True if the attribute has changed.

        """
        has_changed = False
        attribute_value = default_value
        try:
            attribute_value = casting_func(
                self.ui_theme.get_misc_data(attribute_name, self.combined_element_ids))
        except (LookupError, ValueError):
            attribute_value = default_value
        finally:
            if allowed_values and attribute_value not in allowed_values:
                attribute_value = default_value

            if attribute_value != getattr(self, attribute_name, default_value):
                setattr(self, attribute_name, attribute_value)
                has_changed = True
        return has_changed

    def show(self):
        """
        Shows the widget, which means the widget will get drawn and will process events.
        """
        self.visible = 1
        self.dirty = 2

    def hide(self):
        """
        Hides the widget, which means the widget will not get drawn and will not process events.
        """
        self.visible = 0
        self.dirty = 1
        self.hovered = False<|MERGE_RESOLUTION|>--- conflicted
+++ resolved
@@ -56,7 +56,6 @@
         self.drawable_shape = None  # type: Union['DrawableShape', None]
         self.image = None
 
-<<<<<<< HEAD
         if visible:
             self.dirty = 2
             self.visible = 1
@@ -64,10 +63,6 @@
             self.dirty = 1
             self.visible = 0
 
-=======
-        self.dirty = 2
-        self.visible = 1
->>>>>>> cac3fc6c
         self.blendmode = pygame.BLEND_PREMULTIPLIED if USE_PREMULTIPLIED_ALPHA else 0
         self.source_rect = None
 
