import warnings
from typing import List, Union, Tuple, Dict, Any, Callable, Set

import pygame

from pygame_gui.core.interfaces import IUIElementInterface
from pygame_gui.core.interfaces import IContainerLikeInterface, IUIManagerInterface
from pygame_gui.core.utility import render_white_text_alpha_black_bg, USE_PREMULTIPLIED_ALPHA
from pygame_gui.core.utility import basic_blit


class UIElement(pygame.sprite.DirtySprite, IUIElementInterface):
    """
    A base class for UI elements. You shouldn't create UI Element objects, instead all UI Element
    classes should derive from this class. Inherits from pygame.sprite.Sprite.

    :param relative_rect: A rectangle shape of the UI element, the position is relative to the
                          element's container.
    :param manager: The UIManager that manages this UIElement.
    :param container: A container that this element is contained in.
    :param starting_height: Used to record how many layers above it's container this element
                            should be. Normally 1.
    :param layer_thickness: Used to record how 'thick' this element is in layers. Normally 1.
    :param anchors: A dictionary describing what this element's relative_rect is relative to.
    :param visible: Whether the element is visible by default. Warning - container visibility may override this.
    """
    def __init__(self, relative_rect: pygame.Rect,
                 manager: IUIManagerInterface,
                 container: Union[IContainerLikeInterface, None],
                 *,
                 starting_height: int,
                 layer_thickness: int,
                 anchors: Dict[str, str] = None,
                 visible: int = 1):

        self._layer = 0
        self.ui_manager = manager

        super().__init__(self.ui_manager.get_sprite_group())
        self.relative_rect = relative_rect.copy()
        self.rect = self.relative_rect.copy()
        self.ui_group = self.ui_manager.get_sprite_group()
        self.ui_theme = self.ui_manager.get_theme()

        self.object_ids = None
        self.element_ids = None
        self.combined_element_ids = None
        self.most_specific_combined_id = 'no_id'

        self.anchors = anchors
        if self.anchors is None:
            self.anchors = {'left': 'left',
                            'top': 'top',
                            'right': 'left',
                            'bottom': 'top'}
        self.drawable_shape = None  # type: Union['DrawableShape', None]
        self.image = None

        if visible:
            self.dirty = 2
            self.visible = 1
        else:
            self.dirty = 1
            self.visible = 0

        self.blendmode = pygame.BLEND_PREMULTIPLIED if USE_PREMULTIPLIED_ALPHA else 0
        # self.source_rect = None

        self.relative_bottom_margin = None
        self.relative_right_margin = None

        self.layer_thickness = layer_thickness
        self.starting_height = starting_height

        self.is_enabled = True
        self.hovered = False
        self.is_focused = False
        self.hover_time = 0.0

        self.pre_debug_image = None
        self._pre_clipped_image = None

        self._image_clip = None

        self._visual_debug_mode = False

        # Themed parameters
        self.shadow_width = None  # type: Union[None, int]
        self.border_width = None  # type: Union[None, int]
        self.shape_corner_radius = None  # type: Union[None, int]

        if container is None:
            if self.ui_manager.get_root_container() is not None:
                container = self.ui_manager.get_root_container()
            else:
                container = self

        if isinstance(container, IContainerLikeInterface):
            self.ui_container = container.get_container()

        if self.ui_container is not None and self.ui_container is not self:
            self.ui_container.add_element(self)

        if self.ui_container is not None and not self.ui_container.visible:
            self.dirty = 1
            self.visible = 0

        self._update_absolute_rect_position_from_anchors()

        self._update_container_clip()

        self._focus_set = {self}

    def get_focus_set(self) -> Set['UIElement']:
        return self._focus_set

    def set_focus_set(self, focus_set: Set['UIElement']):
        if self.ui_manager.get_focus_set() is self._focus_set:
            self.ui_manager.set_focus_set(focus_set)
        self._focus_set = focus_set

    def join_focus_sets(self, element: 'UIElement'):
        union_of_sets = set(self._focus_set | element.get_focus_set())
        for item in union_of_sets:
            item.set_focus_set(union_of_sets)

    def remove_element_from_focus_set(self, element):
        self._focus_set.discard(element)

    def get_relative_rect(self) -> pygame.Rect:
        """
        The relative positioning rect.

        :return: A pygame rect.

        """
        return self.relative_rect

    def get_abs_rect(self) -> pygame.Rect:
        """
        The absolute positioning rect.

        :return: A pygame rect.

        """
        return self.rect

    def get_element_ids(self) -> List[str]:
        """
        A list of all the element IDs in this element's theming/event hierarchy.

        :return: a list of strings, one ofr each element in the hierarchy.
        """
        return self.element_ids

    def _create_valid_ids(self,
                          container: Union[IContainerLikeInterface, None],
                          parent_element: Union[None, 'UIElement'],
                          object_id: str,
                          element_id: str):
        """
        Creates valid id lists for an element. It will assert if users supply object IDs that
        won't work such as those containing full stops. These ID lists are used by the theming
        system to identify what theming parameters to apply to which element.

        :param container: The container for this element. If parent is None the container will be
                          used as the parent.
        :param parent_element: Element that this element 'belongs to' in theming. Elements inherit
                               colours from parents.
        :param object_id: An optional ID to help distinguish this element from other elements of
                          the same class.
        :param element_id: A string ID representing this element's class.

        """
        if parent_element is None and container is not None:
            id_parent = container
        else:
            id_parent = parent_element
        if object_id is not None and ('.' in object_id or ' ' in object_id):
            raise ValueError('Object ID cannot contain fullstops or spaces: ' + str(object_id))

        if id_parent is not None:
            self.element_ids = id_parent.element_ids.copy()
            self.element_ids.append(element_id)

            self.object_ids = id_parent.object_ids.copy()
            self.object_ids.append(object_id)
        else:
            self.element_ids = [element_id]
            self.object_ids = [object_id]

        self.combined_element_ids = self.ui_manager.get_theme().build_all_combined_ids(
            self.element_ids,
            self.object_ids)
        if self.combined_element_ids is not None and len(self.combined_element_ids) > 0:
            self.most_specific_combined_id = self.combined_element_ids[0]
        else:
            self.most_specific_combined_id = 'no_id'

    def _update_absolute_rect_position_from_anchors(self, recalculate_margins=False):
        """
        Called when our element's relative position has changed.
        """
        new_top = 0
        if self.anchors['top'] == 'top':
            new_top = self.relative_rect.top + self.ui_container.get_rect().top
        elif self.anchors['top'] == 'bottom':
            new_top = self.relative_rect.top + self.ui_container.get_rect().bottom
        else:
            warnings.warn('Unsupported anchor top target: ' + self.anchors['top'])

        new_bottom = 0
        if self.anchors['bottom'] == 'top':
            new_bottom = self.relative_rect.bottom + self.ui_container.get_rect().top
        elif self.anchors['bottom'] == 'bottom':
            if self.relative_bottom_margin is None or recalculate_margins:
                self.relative_bottom_margin = (self.ui_container.get_rect().bottom -
                                               (new_top + self.relative_rect.height))
            new_bottom = self.ui_container.get_rect().bottom - self.relative_bottom_margin
        else:
            warnings.warn('Unsupported anchor bottom target: ' + self.anchors['bottom'])

        new_left = 0
        if self.anchors['left'] == 'left':
            new_left = self.relative_rect.left + self.ui_container.get_rect().left
        elif self.anchors['left'] == 'right':
            new_left = self.relative_rect.left + self.ui_container.get_rect().right
        else:
            warnings.warn('Unsupported anchor top target: ' + self.anchors['left'])

        new_right = 0
        if self.anchors['right'] == 'left':
            new_right = self.relative_rect.right + self.ui_container.get_rect().left
        elif self.anchors['right'] == 'right':
            if self.relative_right_margin is None or recalculate_margins:
                self.relative_right_margin = (self.ui_container.get_rect().right -
                                              (new_left + self.relative_rect.width))
            new_right = self.ui_container.get_rect().right - self.relative_right_margin
        else:
            warnings.warn('Unsupported anchor bottom target: ' + self.anchors['right'])

        self.rect.left = new_left
        self.rect.top = new_top
        new_height = new_bottom - new_top
        new_width = new_right - new_left
        if (new_height != self.relative_rect.height) or (new_width != self.relative_rect.width):
            self.set_dimensions((new_width, new_height))

    def _update_relative_rect_position_from_anchors(self, recalculate_margins=False):
        """
        Called when our element's absolute position has been forcibly changed.
        """

        # This is a bit easier to calculate than getting the absolute position from the
        # relative one, because the absolute position rectangle is always relative to the top
        # left of the screen.

        # Setting these to None means we are always recalculating the margins in here.
        self.relative_bottom_margin = None
        self.relative_right_margin = None

        new_top = 0
        if self.anchors['top'] == 'top':
            new_top = self.rect.top - self.ui_container.get_rect().top
        elif self.anchors['top'] == 'bottom':
            new_top = self.rect.top - self.ui_container.get_rect().bottom
        else:
            warnings.warn('Unsupported anchor top target: ' + self.anchors['top'])

        new_bottom = 0
        if self.anchors['bottom'] == 'top':
            new_bottom = self.rect.bottom - self.ui_container.get_rect().top
        elif self.anchors['bottom'] == 'bottom':
            if self.relative_bottom_margin is None or recalculate_margins:
                self.relative_bottom_margin = self.ui_container.get_rect().bottom - self.rect.bottom
            new_bottom = self.rect.bottom - self.ui_container.get_rect().bottom
        else:
            warnings.warn('Unsupported anchor bottom target: ' + self.anchors['bottom'])

        new_left = 0
        if self.anchors['left'] == 'left':
            new_left = self.rect.left - self.ui_container.get_rect().left
        elif self.anchors['left'] == 'right':
            new_left = self.rect.left - self.ui_container.get_rect().right
        else:
            warnings.warn('Unsupported anchor top target: ' + self.anchors['left'])

        new_right = 0
        if self.anchors['right'] == 'left':
            new_right = self.rect.right - self.ui_container.get_rect().left
        elif self.anchors['right'] == 'right':
            if self.relative_right_margin is None or recalculate_margins:
                self.relative_right_margin = self.ui_container.get_rect().right - self.rect.right
            new_right = self.rect.right - self.ui_container.get_rect().right
        else:
            warnings.warn('Unsupported anchor bottom target: ' + self.anchors['right'])

        # set bottom and right first in case these are only anchors available
        self.relative_rect.bottom = new_bottom
        self.relative_rect.right = new_right

        # set top and left last to give these priority, in most cases where all anchors are set
        # we want relative_rect parameters to be correct for whatever the top & left sides are
        # anchored to. The data for the bottom and right in cases where left is anchored
        # differently to right and/or top is anchored differently to bottom should be captured by
        # the bottom and right margins.
        self.relative_rect.left = new_left
        self.relative_rect.top = new_top

    def _update_container_clip(self):
        """
        Creates a clipping rectangle for the element's image surface based on whether this
        element is inside its container, part-way in it, or all the way out of it.

        """
        if self.ui_container.get_image_clipping_rect() is not None:
            container_clip_rect = self.ui_container.get_image_clipping_rect().copy()
            container_clip_rect.left += self.ui_container.get_rect().left
            container_clip_rect.top += self.ui_container.get_rect().top
            if not container_clip_rect.contains(self.rect):
                left = max(0, container_clip_rect.left - self.rect.left)
                right = max(0, self.rect.width - max(0,
                                                     self.rect.right -
                                                     container_clip_rect.right))
                top = max(0, container_clip_rect.top - self.rect.top)
                bottom = max(0, self.rect.height - max(0,
                                                       self.rect.bottom -
                                                       container_clip_rect.bottom))
                clip_rect = pygame.Rect(left, top,
                                        max(0, right - left),
                                        max(0, bottom - top))
                self._clip_images_for_container(clip_rect)
            else:
                self._restore_container_clipped_images()

        elif not self.ui_container.get_rect().contains(self.rect):
            left = max(0, self.ui_container.get_rect().left - self.rect.left)
            right = max(0, self.rect.width - max(0,
                                                 self.rect.right -
                                                 self.ui_container.get_rect().right))
            top = max(0, self.ui_container.get_rect().top - self.rect.top)
            bottom = max(0, self.rect.height - max(0,
                                                   self.rect.bottom -
                                                   self.ui_container.get_rect().bottom))
            clip_rect = pygame.Rect(left, top,
                                    max(0, right - left),
                                    max(0, bottom - top))
            self._clip_images_for_container(clip_rect)
        else:
            self._restore_container_clipped_images()

    def update_containing_rect_position(self):
        """
        Updates the position of this element based on the position of it's container. Usually
        called when the container has moved.
        """
        self._update_absolute_rect_position_from_anchors()

        if self.drawable_shape is not None:
            self.drawable_shape.set_position(self.rect.topleft)

        self._update_container_clip()

    def set_relative_position(self, position: Union[pygame.math.Vector2,
                                                    Tuple[int, int],
                                                    Tuple[float, float]]):
        """
        Method to directly set the relative rect position of an element.

        :param position: The new position to set.

        """
        self.relative_rect.x = int(position[0])
        self.relative_rect.y = int(position[1])

        self._update_absolute_rect_position_from_anchors(recalculate_margins=True)

        if self.drawable_shape is not None:
            self.drawable_shape.set_position(self.rect.topleft)

        self._update_container_clip()

    def set_position(self, position: Union[pygame.math.Vector2,
                                           Tuple[int, int],
                                           Tuple[float, float]]):
        """
        Method to directly set the absolute screen rect position of an element.

        :param position: The new position to set.

        """
        self.rect.x = int(position[0])
        self.rect.y = int(position[1])
        self._update_relative_rect_position_from_anchors(recalculate_margins=True)

        if self.drawable_shape is not None:
            self.drawable_shape.set_position(self.rect.topleft)
        self._update_container_clip()

    def set_dimensions(self, dimensions: Union[pygame.math.Vector2,
                                               Tuple[int, int],
                                               Tuple[float, float]]):
        """
        Method to directly set the dimensions of an element.

        NOTE: Using this on elements inside containers with non-default anchoring arrangements
        may make a mess of them.

        :param dimensions: The new dimensions to set.

        """
        self.relative_rect.width = int(dimensions[0])
        self.relative_rect.height = int(dimensions[1])
        self.rect.size = self.relative_rect.size

        if dimensions[0] >= 0 and dimensions[1] >= 0:
            self._update_absolute_rect_position_from_anchors(recalculate_margins=True)

            if self.drawable_shape is not None:
                self.drawable_shape.set_dimensions(self.relative_rect.size)
                # needed to stop resizing 'lag'
                self.set_image(self.drawable_shape.get_fresh_surface())

            self._update_container_clip()

    def update(self, time_delta: float):
        """
        Updates this element's drawable shape, if it has one.

        :param time_delta: The time passed between frames, measured in seconds.

        """
        if self.alive() and self.drawable_shape is not None:
            self.drawable_shape.update(time_delta)
            if self.drawable_shape.has_fresh_surface():
                self.on_fresh_drawable_shape_ready()

    def change_layer(self, new_layer: int):
        """
        Changes the layer this element is on.

        :param new_layer: The layer to change this element to.

        """
        if new_layer != self._layer:
            self.ui_group.change_layer(self, new_layer)
            self._layer = new_layer

    def kill(self):
        """
        Overriding regular sprite kill() method to remove the element from it's container.
        """
        self.ui_container.remove_element(self)
        self.remove_element_from_focus_set(self)
        super().kill()

    def check_hover(self, time_delta: float, hovered_higher_element: bool) -> bool:
        """
        A method that helps us to determine which, if any, UI Element is currently being hovered
        by the mouse.

        :param time_delta: A float, the time in seconds between the last call to this function
                           and now (roughly).
        :param hovered_higher_element: A boolean, representing whether we have already hovered a
                                       'higher' element.

        :return bool: A boolean that is true if we have hovered a UI element, either just now or
                      before this method.
        """
        if self.alive() and self.can_hover():
            mouse_x, mouse_y = self.ui_manager.get_mouse_position()
            mouse_pos = pygame.math.Vector2(mouse_x, mouse_y)

            if (self.is_enabled and
                    self.hover_point(mouse_x, mouse_y) and
                    not hovered_higher_element):
                if not self.hovered:
                    self.hovered = True
                    self.on_hovered()

                hovered_higher_element = True
                self.while_hovering(time_delta, mouse_pos)

            else:
                if self.hovered:
                    self.hovered = False
                    self.on_unhovered()
        elif self.hovered:
            self.hovered = False
        return hovered_higher_element

    def on_fresh_drawable_shape_ready(self):
        """
        Called when our drawable shape has finished rebuilding the active surface. This is needed
        because sometimes we defer rebuilding until a more advantageous (read quieter) moment.
        """
        self.set_image(self.drawable_shape.get_fresh_surface())

    def on_hovered(self):
        """
        A stub to override. Called when this UI element first enters the 'hovered' state.
        """

    def on_unhovered(self):
        """
        A stub to override. Called when this UI element leaves the 'hovered' state.
        """

    def while_hovering(self, time_delta: float, mouse_pos: pygame.math.Vector2):
        """
        A stub method to override. Called when this UI element is currently hovered.

        :param time_delta: A float, the time in seconds between the last call to this function
                           and now (roughly).
        :param mouse_pos: The current position of the mouse as 2D Vector.

        """

    def can_hover(self) -> bool:
        """
        A stub method to override. Called to test if this method can be hovered.
        """
        return self.alive()

    def hover_point(self, hover_x: float, hover_y: float) -> bool:
        """
        Test if a given point counts as 'hovering' this UI element. Normally that is a
        straightforward matter of seeing if a point is inside the rectangle. Occasionally it
        will also check if we are in a wider zone around a UI element once it is already active,
        this makes it easier to move scroll bars and the like.

        :param hover_x: The x (horizontal) position of the point.
        :param hover_y: The y (vertical) position of the point.

        :return: Returns True if we are hovering this element.

        """

        container_clip_rect = self.ui_container.get_rect().copy()
        if self.ui_container.get_image_clipping_rect() is not None:
            container_clip_rect.size = self.ui_container.get_image_clipping_rect().size
            container_clip_rect.left += self.ui_container.get_image_clipping_rect().left
            container_clip_rect.top += self.ui_container.get_image_clipping_rect().top

        if self.drawable_shape is not None:
            return (self.drawable_shape.collide_point((hover_x, hover_y)) and
                    bool(container_clip_rect.collidepoint(hover_x, hover_y)))

        return (bool(self.rect.collidepoint(hover_x, hover_y)) and
                bool(container_clip_rect.collidepoint(hover_x, hover_y)))

    # pylint: disable=unused-argument,no-self-use
    def process_event(self, event: pygame.event.Event) -> bool:
        """
        A stub to override. Gives UI Elements access to pygame events.

        :param event: The event to process.

        :return: Should return True if this element makes use of this event.

        """
        return False

    def focus(self):
        """
        A stub to override. Called when we focus this UI element.
        """
        self.is_focused = True

    def unfocus(self):
        """
        A stub to override. Called when we stop focusing this UI element.
        """
        self.is_focused = False

    def rebuild_from_changed_theme_data(self):
        """
        A stub to override when we want to rebuild from theme data.
        """
        # self.combined_element_ids = self.ui_theme.build_all_combined_ids(self.element_ids,
        #                                                                  self.object_ids)

    def rebuild(self):
        """
        Takes care of rebuilding this element. Most derived elements are going to override this,
        and hopefully call the super() class method.

        """
        if self._visual_debug_mode:
            self.set_image(self.pre_debug_image)
            self.pre_debug_image = None

    def set_visual_debug_mode(self, activate_mode: bool):
        """
        Enables a debug mode for the element which displays layer information on top of it in
        a tiny font.

        :param activate_mode: True or False to enable or disable the mode.

        """
        if activate_mode:
            default_font = self.ui_manager.get_theme().get_font_dictionary().get_default_font()
            layer_text_render = render_white_text_alpha_black_bg(default_font,
                                                                 "UI Layer: " + str(self._layer))

            if self.image is not None:
                self.pre_debug_image = self.image.copy()
                # check if our surface is big enough to hold the debug info,
                # if not make a new, bigger copy
                make_new_larger_surface = False
                surf_width = self.image.get_width()
                surf_height = self.image.get_height()
                if self.image.get_width() < layer_text_render.get_width():
                    make_new_larger_surface = True
                    surf_width = layer_text_render.get_width()
                if self.image.get_height() < layer_text_render.get_height():
                    make_new_larger_surface = True
                    surf_height = layer_text_render.get_height()

                if make_new_larger_surface:
                    new_surface = pygame.surface.Surface((surf_width, surf_height),
                                                         flags=pygame.SRCALPHA,
                                                         depth=32)
                    basic_blit(new_surface, self.image, (0, 0))
                    self.set_image(new_surface)
                basic_blit(self.image, layer_text_render, (0, 0))
            else:
                self.set_image(layer_text_render)
            self._visual_debug_mode = True
        else:
            self.rebuild()
            self._visual_debug_mode = False

    def _clip_images_for_container(self, clip_rect: Union[pygame.Rect, None]):
        """
        Set the current image clip based on the container.

        :param clip_rect: The clipping rectangle.

        """
        self.set_image_clip(clip_rect)

    def _restore_container_clipped_images(self):
        """
        Clear the image clip.

        """
        self.set_image_clip(None)

    def set_image_clip(self, rect: Union[pygame.Rect, None]):
        """
        Sets a clipping rectangle on this element's image determining what portion of it will
        actually be displayed when this element is blitted to the screen.

        :param rect: A clipping rectangle, or None to clear the clip.

        """
        if rect is not None:
            if rect.width < 0:
                rect.width = 0
            if rect.height < 0:
                rect.height = 0

            if self._pre_clipped_image is None and self.image is not None:
                self._pre_clipped_image = self.image.copy()

            self._image_clip = rect
            if self.image is not None:
                self.image.fill(pygame.Color('#00000000'))
                basic_blit(self.image, self._pre_clipped_image, self._image_clip, self._image_clip)

        elif self._image_clip is not None:
            self._image_clip = None
            self.set_image(self._pre_clipped_image)
        else:
            self._image_clip = None

    def get_image_clipping_rect(self) -> Union[pygame.Rect, None]:
        """
        Obtain the current image clipping rect.

        :return: The current clipping rect. May be None.

        """
        return self._image_clip

    def set_image(self, new_image: Union[pygame.surface.Surface, None]):
        """
        Wraps setting the image variable of this element so that we also set the current image
        clip on the image at the same time.

        :param new_image: The new image to set.

        """
        if self.get_image_clipping_rect() is not None and new_image is not None:
            self._pre_clipped_image = new_image
            if (self.get_image_clipping_rect().width == 0 and
                    self.get_image_clipping_rect().height == 0):
                self.image = self.ui_manager.get_universal_empty_surface()
            else:
                self.image = pygame.surface.Surface(self._pre_clipped_image.get_size(),
                                                    flags=pygame.SRCALPHA,
                                                    depth=32)
                self.image.fill(pygame.Color('#00000000'))
                basic_blit(self.image,
                           self._pre_clipped_image,
                           self.get_image_clipping_rect(),
                           self.get_image_clipping_rect())
        else:
            self.image = new_image.copy() if new_image is not None else None
            self._pre_clipped_image = None

    def get_top_layer(self) -> int:
        """
        Assuming we have correctly calculated the 'thickness' of it, this method will
        return the top of this element.

        :return int: An integer representing the current highest layer being used by this element.

        """
        return self._layer + self.layer_thickness

    def get_starting_height(self) -> int:
        """
        Get the starting layer height of this element. (i.e. the layer we start placing it on
        *above* it's container, it may use more layers above this layer)

        :return: an integer representing the starting layer height.

        """
        return self.starting_height

    def _check_shape_theming_changed(self, defaults: Dict[str, Any]) -> bool:
        """
        Checks all the standard miscellaneous shape theming parameters.

        :param defaults: A dictionary of default values
        :return: True if any have changed.
        """
        has_any_changed = False

        if self._check_misc_theme_data_changed('border_width', defaults['border_width'], int):
            has_any_changed = True

        if self._check_misc_theme_data_changed('shadow_width', defaults['shadow_width'], int):
            has_any_changed = True

        if self._check_misc_theme_data_changed('shape_corner_radius',
                                               defaults['shape_corner_radius'], int):
            has_any_changed = True

        return has_any_changed

    def _check_misc_theme_data_changed(self,
                                       attribute_name: str,
                                       default_value: Any,
                                       casting_func: Callable[[Any], Any],
                                       allowed_values: Union[List, None] = None) -> bool:
        """
        Checks if the value of a pieces of miscellaneous theming data has changed, and if it has,
        updates the corresponding attribute on the element and returns True.

        :param attribute_name: The name of the attribute.
        :param default_value: The default value for the attribute.
        :param casting_func: The function to cast to the type of the data.

        :return: True if the attribute has changed.

        """
        has_changed = False
        attribute_value = default_value
        try:
            attribute_value = casting_func(
                self.ui_theme.get_misc_data(attribute_name, self.combined_element_ids))
        except (LookupError, ValueError):
            attribute_value = default_value
        finally:
            if allowed_values and attribute_value not in allowed_values:
                attribute_value = default_value

            if attribute_value != getattr(self, attribute_name, default_value):
                setattr(self, attribute_name, attribute_value)
                has_changed = True
        return has_changed

<<<<<<< HEAD
    def show(self):
        """
        Shows the widget, which means the widget will get drawn and will process events.
        """
        self.visible = 1
        self.dirty = 2

    def hide(self):
        """
        Hides the widget, which means the widget will not get drawn and will not process events.
        Clear hovered state.
        """
        self.visible = 0
        self.dirty = 1

        self.hovered = False
        self.hover_time = 0.0
=======
    def disable(self):
        """
        Disables elements so they are no longer interactive.
        This is just a default fallback implementation for elements that don't define their own.

        Elements should handle their own enabling and disabling.
        """
        self.is_enabled = False

    def enable(self):
        """
        Enables elements so they are interactive again.
        This is just a default fallback implementation for elements that don't define their own.

        Elements should handle their own enabling and disabling.
        """
        self.is_enabled = True
>>>>>>> 7c9288c7
<|MERGE_RESOLUTION|>--- conflicted
+++ resolved
@@ -783,7 +783,24 @@
                 has_changed = True
         return has_changed
 
-<<<<<<< HEAD
+    def disable(self):
+        """
+        Disables elements so they are no longer interactive.
+        This is just a default fallback implementation for elements that don't define their own.
+
+        Elements should handle their own enabling and disabling.
+        """
+        self.is_enabled = False
+
+    def enable(self):
+        """
+        Enables elements so they are interactive again.
+        This is just a default fallback implementation for elements that don't define their own.
+
+        Elements should handle their own enabling and disabling.
+        """
+        self.is_enabled = True
+
     def show(self):
         """
         Shows the widget, which means the widget will get drawn and will process events.
@@ -800,23 +817,4 @@
         self.dirty = 1
 
         self.hovered = False
-        self.hover_time = 0.0
-=======
-    def disable(self):
-        """
-        Disables elements so they are no longer interactive.
-        This is just a default fallback implementation for elements that don't define their own.
-
-        Elements should handle their own enabling and disabling.
-        """
-        self.is_enabled = False
-
-    def enable(self):
-        """
-        Enables elements so they are interactive again.
-        This is just a default fallback implementation for elements that don't define their own.
-
-        Elements should handle their own enabling and disabling.
-        """
-        self.is_enabled = True
->>>>>>> 7c9288c7
+        self.hover_time = 0.0