--- conflicted
+++ resolved
@@ -410,11 +410,7 @@
                             'top': 'top'}
 
         if self.anchors != old_anchors and self.ui_container is not None:
-<<<<<<< HEAD
-            self.ui_container.on_contained_elements_changed(self)
-=======
             self.ui_container.get_container().on_contained_elements_changed(self)
->>>>>>> 06748559
 
     def _create_valid_ids(self,
                           container: Union[IContainerLikeInterface, None],
