--- conflicted
+++ resolved
@@ -258,8 +258,6 @@
 
         :param container: The new container to add.
 
-<<<<<<< HEAD
-=======
         """
         if isinstance(self.ui_container, IContainerLikeInterface):
             self.ui_container.get_container().remove_element(self)
@@ -268,7 +266,6 @@
         self._update_absolute_rect_position_from_anchors()
         self.rebuild_from_changed_theme_data()
 
->>>>>>> c26b35e3
     def _setup_container(self, container: Optional[IContainerLikeInterface]):
         if container is None:
             # no container passed in so make it the root container
@@ -477,7 +474,6 @@
 
         self.most_specific_combined_id = self.combined_element_ids[0]
 
-<<<<<<< HEAD
     @staticmethod
     def _calc_top_offset(container: Optional[IContainerLikeInterface],
                          anchors: Dict[str, Union[str, IUIElementInterface]]) -> int:
@@ -519,37 +515,6 @@
         return (anchors['centerx_target'].get_abs_rect().centerx
                 if 'centerx_target' in anchors
                 else container.get_container().get_rect().centerx)
-=======
-    def _calc_top_offset(self) -> int:
-        return (self.anchors['top_target'].get_abs_rect().bottom
-                if 'top_target' in self.anchors
-                else self.ui_container.get_container().get_abs_rect().top)
-
-    def _calc_bottom_offset(self) -> int:
-        return (self.anchors['bottom_target'].get_abs_rect().top
-                if 'bottom_target' in self.anchors
-                else self.ui_container.get_container().get_abs_rect().bottom)
-
-    def _calc_centery_offset(self) -> int:
-        return (self.anchors['centery_target'].get_abs_rect().centery
-                if 'centery_target' in self.anchors
-                else self.ui_container.get_container().get_abs_rect().centery)
-
-    def _calc_left_offset(self) -> int:
-        return (self.anchors['left_target'].get_abs_rect().right
-                if 'left_target' in self.anchors
-                else self.ui_container.get_container().get_abs_rect().left)
-
-    def _calc_right_offset(self) -> int:
-        return (self.anchors['right_target'].get_abs_rect().left
-                if 'right_target' in self.anchors
-                else self.ui_container.get_container().get_abs_rect().right)
-
-    def _calc_centerx_offset(self) -> int:
-        return (self.anchors['centerx_target'].get_abs_rect().centerx
-                if 'centerx_target' in self.anchors
-                else self.ui_container.get_container().get_abs_rect().centerx)
->>>>>>> c26b35e3
 
     @staticmethod
     def _calc_abs_rect_pos_from_rel_rect(relative_rect: pygame.Rect, container: Optional[IContainerLikeInterface],
@@ -579,17 +544,10 @@
             if anchors['center'] == 'center':
                 center_x_and_y = True
 
-<<<<<<< HEAD
         if ('centery' in anchors and anchors['centery'] == 'centery') or center_x_and_y:
             centery_offset = UIElement._calc_centery_offset(container, anchors)
             new_top = relative_rect.top - relative_rect.height // 2 + centery_offset
             new_bottom = relative_rect.bottom - relative_rect.height // 2 + centery_offset
-=======
-        if ('centery' in self.anchors and self.anchors['centery'] == 'centery') or center_x_and_y:
-            centery_offset = self._calc_centery_offset()
-            new_top = self.relative_rect.top - self.relative_rect.height // 2 + centery_offset
-            new_bottom = self.relative_rect.bottom - self.relative_rect.height // 2 + centery_offset
->>>>>>> c26b35e3
 
         if 'top' in anchors:
             if anchors['top'] == 'top':
@@ -619,17 +577,10 @@
         left_offset = UIElement._calc_left_offset(container, anchors)
         right_offset = UIElement._calc_right_offset(container, anchors)
 
-<<<<<<< HEAD
         if ('centerx' in anchors and anchors['centerx'] == 'centerx') or center_x_and_y:
             centerx_offset = UIElement._calc_centerx_offset(container, anchors)
             new_left = relative_rect.left - relative_rect.width // 2 + centerx_offset
             new_right = relative_rect.right - relative_rect.width // 2 + centerx_offset
-=======
-        if ('centerx' in self.anchors and self.anchors['centerx'] == 'centerx') or center_x_and_y:
-            centerx_offset = self._calc_centerx_offset()
-            new_left = self.relative_rect.left - self.relative_rect.width // 2 + centerx_offset
-            new_right = self.relative_rect.right - self.relative_rect.width // 2 + centerx_offset
->>>>>>> c26b35e3
 
         if 'left' in anchors:
             if anchors['left'] == 'left':
@@ -654,7 +605,6 @@
                     relative_right_margin = (right_offset - (new_left + relative_rect.width))
                 new_right = right_offset - relative_right_margin
 
-<<<<<<< HEAD
         new_height = new_bottom - new_top
         new_width = new_right - new_left
 
@@ -676,9 +626,7 @@
 
         self.rect.left = new_left
         self.rect.top = new_top
-=======
-        self.rect.left = new_left
-        self.rect.top = new_top
+
         if self.dynamic_height:
             new_height = new_bottom - new_top
         else:
@@ -689,7 +637,6 @@
         else:
             new_width = max(0, new_right - new_left)
 
->>>>>>> c26b35e3
         new_width, new_height = self._get_clamped_to_minimum_dimensions((new_width, new_height))
         if (new_height != self.relative_rect.height) or (new_width != self.relative_rect.width):
             self.set_dimensions((new_width, new_height))
@@ -718,11 +665,7 @@
                 center_x_and_y = True
 
         if ('centery' in self.anchors and self.anchors['centery'] == 'centery') or center_x_and_y:
-<<<<<<< HEAD
             centery_offset = self._calc_centery_offset(self.ui_container, self.anchors)
-=======
-            centery_offset = self._calc_centery_offset()
->>>>>>> c26b35e3
             new_top = self.rect.top + self.relative_rect.height // 2 - centery_offset
             new_bottom = self.rect.bottom + self.relative_rect.height // 2 - centery_offset
 
@@ -753,11 +696,7 @@
         right_offset = self._calc_right_offset(self.ui_container, self.anchors)
 
         if ('centerx' in self.anchors and self.anchors['centerx'] == 'centerx') or center_x_and_y:
-<<<<<<< HEAD
             centerx_offset = self._calc_centerx_offset(self.ui_container, self.anchors)
-=======
-            centerx_offset = self._calc_centerx_offset()
->>>>>>> c26b35e3
             new_left = self.rect.left + self.relative_rect.width // 2 - centerx_offset
             new_right = self.rect.right + self.relative_rect.width // 2 - centerx_offset
 
@@ -848,11 +787,7 @@
 
         self._update_container_clip()
 
-<<<<<<< HEAD
-    def set_relative_position(self, position: Union[pygame.math.Vector2, Tuple[int, int], Tuple[float, float]]):
-=======
     def set_relative_position(self, position: Coordinate):
->>>>>>> c26b35e3
         """
         Method to directly set the relative rect position of an element.
 
@@ -868,15 +803,9 @@
             self.drawable_shape.set_position(self.rect.topleft)
 
         self._update_container_clip()
-<<<<<<< HEAD
-        self.ui_container.on_contained_elements_changed(self)
-
-    def set_position(self, position: Union[pygame.math.Vector2, Tuple[int, int], Tuple[float, float]]):
-=======
         self.ui_container.get_container().on_contained_elements_changed(self)
 
     def set_position(self, position: Coordinate):
->>>>>>> c26b35e3
         """
         Method to directly set the absolute screen rect position of an element.
 
@@ -890,15 +819,9 @@
         if self.drawable_shape is not None:
             self.drawable_shape.set_position(self.rect.topleft)
         self._update_container_clip()
-<<<<<<< HEAD
-        self.ui_container.on_contained_elements_changed(self)
-
-    def set_minimum_dimensions(self, dimensions: Union[pygame.math.Vector2, Tuple[int, int], Tuple[float, float]]):
-=======
         self.ui_container.get_container().on_contained_elements_changed(self)
 
     def set_minimum_dimensions(self, dimensions: Coordinate):
->>>>>>> c26b35e3
         """
         If this window is resizable, then the dimensions we set here will be the minimum that
         users can change the window to. They are also used as the minimum size when
@@ -916,12 +839,7 @@
             new_height = max(self.minimum_dimensions[1], self.rect.height)
             self.set_dimensions((new_width, new_height))
 
-<<<<<<< HEAD
-    def set_dimensions(self, dimensions: Union[pygame.math.Vector2, Tuple[int, int], Tuple[float, float]],
-                       clamp_to_container: bool = False):
-=======
     def set_dimensions(self, dimensions: Coordinate, clamp_to_container: bool = False):
->>>>>>> c26b35e3
         """
         Method to directly set the dimensions of an element. And set whether the elements are dynamic.
 
@@ -974,11 +892,7 @@
                     self._set_image(self.drawable_shape.get_fresh_surface())
 
             self._update_container_clip()
-<<<<<<< HEAD
-            self.ui_container.on_contained_elements_changed(self)
-=======
             self.ui_container.get_container().on_contained_elements_changed(self)
->>>>>>> c26b35e3
 
     def update(self, time_delta: float):
         """
@@ -1262,11 +1176,7 @@
         """
         Obtain the current image clipping rect.
 
-<<<<<<< HEAD
-        :return: The current clipping rect. It may be None.
-=======
         :return: The current clipping rect. Maybe None.
->>>>>>> c26b35e3
 
         """
         return self._image_clip
