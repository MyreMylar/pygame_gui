--- conflicted
+++ resolved
@@ -479,9 +479,6 @@
                          anchors: Dict[str, Union[str, IUIElementInterface]]) -> int:
         return (anchors['top_target'].get_abs_rect().bottom
                 if 'top_target' in anchors
-<<<<<<< HEAD
-                else container.get_container().get_rect().top)
-=======
                 else container.get_container().get_abs_rect().top)
 
     @staticmethod
@@ -518,42 +515,6 @@
         return (anchors['centerx_target'].get_abs_rect().centerx
                 if 'centerx_target' in anchors
                 else container.get_container().get_abs_rect().centerx)
->>>>>>> e42ff8b6
-
-    @staticmethod
-    def _calc_bottom_offset(container: Optional[IContainerLikeInterface],
-                            anchors: Dict[str, Union[str, IUIElementInterface]]) -> int:
-        return (anchors['bottom_target'].get_abs_rect().top
-                if 'bottom_target' in anchors
-                else container.get_container().get_rect().bottom)
-
-    @staticmethod
-    def _calc_centery_offset(container: Optional[IContainerLikeInterface],
-                             anchors: Dict[str, Union[str, IUIElementInterface]]) -> int:
-        return (anchors['centery_target'].get_abs_rect().centery
-                if 'centery_target' in anchors
-                else container.get_container().get_rect().centery)
-
-    @staticmethod
-    def _calc_left_offset(container: Optional[IContainerLikeInterface],
-                          anchors: Dict[str, Union[str, IUIElementInterface]]) -> int:
-        return (anchors['left_target'].get_abs_rect().right
-                if 'left_target' in anchors
-                else container.get_container().get_rect().left)
-
-    @staticmethod
-    def _calc_right_offset(container: Optional[IContainerLikeInterface],
-                           anchors: Dict[str, Union[str, IUIElementInterface]]) -> int:
-        return (anchors['right_target'].get_abs_rect().left
-                if 'right_target' in anchors
-                else container.get_container().get_rect().right)
-
-    @staticmethod
-    def _calc_centerx_offset(container: Optional[IContainerLikeInterface],
-                             anchors: Dict[str, Union[str, IUIElementInterface]]) -> int:
-        return (anchors['centerx_target'].get_abs_rect().centerx
-                if 'centerx_target' in anchors
-                else container.get_container().get_rect().centerx)
 
     @staticmethod
     def _calc_abs_rect_pos_from_rel_rect(relative_rect: pygame.Rect, container: Optional[IContainerLikeInterface],
@@ -574,31 +535,18 @@
         """
         new_top = 0
         new_bottom = 0
-<<<<<<< HEAD
-        top_offset = UIElement._calc_top_offset(container, anchors)
-        bottom_offset = UIElement._calc_bottom_offset(container, anchors)
-=======
-        top_offset = self._calc_top_offset(self.ui_container, self.anchors)
-        bottom_offset = self._calc_bottom_offset(self.ui_container, self.anchors)
->>>>>>> e42ff8b6
-
+        top_offset = self._calc_top_offset(container, anchors)
+        bottom_offset = self._calc_bottom_offset(container, anchors)
         center_x_and_y = False
 
         if 'center' in anchors:
             if anchors['center'] == 'center':
                 center_x_and_y = True
 
-<<<<<<< HEAD
         if ('centery' in anchors and anchors['centery'] == 'centery') or center_x_and_y:
-            centery_offset = UIElement._calc_centery_offset(container, anchors)
+            centery_offset = self._calc_centery_offset(container, anchors)
             new_top = relative_rect.top - relative_rect.height // 2 + centery_offset
             new_bottom = relative_rect.bottom - relative_rect.height // 2 + centery_offset
-=======
-        if ('centery' in self.anchors and self.anchors['centery'] == 'centery') or center_x_and_y:
-            centery_offset = self._calc_centery_offset(self.ui_container, self.anchors)
-            new_top = self.relative_rect.top - self.relative_rect.height // 2 + centery_offset
-            new_bottom = self.relative_rect.bottom - self.relative_rect.height // 2 + centery_offset
->>>>>>> e42ff8b6
 
         if 'top' in anchors:
             if anchors['top'] == 'top':
@@ -625,23 +573,13 @@
 
         new_left = 0
         new_right = 0
-<<<<<<< HEAD
-        left_offset = UIElement._calc_left_offset(container, anchors)
-        right_offset = UIElement._calc_right_offset(container, anchors)
+        left_offset = self._calc_left_offset(container, anchors)
+        right_offset = self._calc_right_offset(container, anchors)
 
         if ('centerx' in anchors and anchors['centerx'] == 'centerx') or center_x_and_y:
-            centerx_offset = UIElement._calc_centerx_offset(container, anchors)
+            centerx_offset = self._calc_centerx_offset(container, anchors)
             new_left = relative_rect.left - relative_rect.width // 2 + centerx_offset
             new_right = relative_rect.right - relative_rect.width // 2 + centerx_offset
-=======
-        left_offset = self._calc_left_offset(self.ui_container, self.anchors)
-        right_offset = self._calc_right_offset(self.ui_container, self.anchors)
-
-        if ('centerx' in self.anchors and self.anchors['centerx'] == 'centerx') or center_x_and_y:
-            centerx_offset = self._calc_centerx_offset(self.ui_container, self.anchors)
-            new_left = self.relative_rect.left - self.relative_rect.width // 2 + centerx_offset
-            new_right = self.relative_rect.right - self.relative_rect.width // 2 + centerx_offset
->>>>>>> e42ff8b6
 
         if 'left' in anchors:
             if anchors['left'] == 'left':
