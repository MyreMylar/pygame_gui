--- conflicted
+++ resolved
@@ -25,12 +25,8 @@
                  manager: IUIManagerInterface,
                  *,
                  window_title: str = 'Message',
-<<<<<<< HEAD
-                 object_id: Union[ObjectID, str] = ObjectID('#message_window', None)):
-=======
-                 object_id: str = '#message_window',
+                 object_id: Union[ObjectID, str] = ObjectID('#message_window', None),
                  visible: int = 1):
->>>>>>> fba91092
 
         super().__init__(rect, manager,
                          window_display_title=window_title,
@@ -94,20 +90,4 @@
                 and event.ui_element == self.dismiss_button):
             self.kill()
 
-<<<<<<< HEAD
-        return consumed_event
-
-    def show(self):
-        super().show()
-
-        warnings.warn("Use of show() and hide() methods of UIMessageWindow"
-                      " objects is not supported.")
-
-    def hide(self):
-        super().hide()
-
-        warnings.warn("Use of show() and hide() methods of UIMessageWindow"
-                      " objects is not supported.")
-=======
-        return consumed_event
->>>>>>> fba91092
+        return consumed_event