--- conflicted
+++ resolved
@@ -698,25 +698,6 @@
         self.window_display_title = new_title
         self.title_bar.set_text(self.window_display_title)
 
-<<<<<<< HEAD
-    def show(self):
-        """
-        In addition to the base UIElement.show() - show the _window_root_container which will
-        propagate and show all the children.
-        """
-        super().show()
-
-        self._window_root_container.show()
-
-    def hide(self):
-        """
-        In addition to the base UIElement.hide() - hide the _window_root_container which will
-        propagate and hide all the children.
-        """
-        super().hide()
-
-        self._window_root_container.hide()
-=======
     def disable(self):
         """
         Disables the window and it's contents so it is no longer interactive.
@@ -732,4 +713,21 @@
         if not self.is_enabled:
             self.is_enabled = True
             self._window_root_container.enable()
->>>>>>> 7c9288c7
+
+    def show(self):
+        """
+        In addition to the base UIElement.show() - show the _window_root_container which will
+        propagate and show all the children.
+        """
+        super().show()
+
+        self._window_root_container.show()
+
+    def hide(self):
+        """
+        In addition to the base UIElement.hide() - hide the _window_root_container which will
+        propagate and hide all the children.
+        """
+        super().hide()
+
+        self._window_root_container.hide()