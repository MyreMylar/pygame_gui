--- conflicted
+++ resolved
@@ -18,12 +18,9 @@
 from pygame_gui.elements.ui_window import UIWindow
 from pygame_gui.elements.ui_scrolling_container import UIScrollingContainer
 from pygame_gui.elements.ui_text_entry_box import UITextEntryBox
-<<<<<<< HEAD
-from pygame_gui.elements.ui_tab_container import UITabContainer
-=======
 from pygame_gui.elements.ui_auto_resizing_container import UIAutoResizingContainer
 from pygame_gui.elements.ui_auto_scrolling_container import UIAutoScrollingContainer
->>>>>>> e7a9dd51
+from pygame_gui.elements.ui_tab_container import UITabContainer
 
 
 __all__ = ['UIImage',
@@ -47,10 +44,7 @@
            'UIWindow',
            'UIScrollingContainer',
            'UITextEntryBox',
-<<<<<<< HEAD
-           'UITabContainer']
-=======
            'UIAutoResizingContainer',
-           'UIAutoScrollingContainer'
-           ]
->>>>>>> e7a9dd51
+           'UIAutoScrollingContainer',
+           'UITabContainer' 
+           ]