import warnings
import math

from typing import Union, Tuple, Dict

import pygame

from pygame_gui._constants import UI_TEXT_BOX_LINK_CLICKED
from pygame_gui._constants import TEXT_EFFECT_TYPING_APPEAR
from pygame_gui._constants import TEXT_EFFECT_FADE_IN, TEXT_EFFECT_FADE_OUT

from pygame_gui.core.interfaces import IContainerLikeInterface, IUIManagerInterface
from pygame_gui.core.ui_element import UIElement
from pygame_gui.core.drawable_shapes import RectDrawableShape, RoundedRectangleShape
from pygame_gui.core.utility import basic_blit

from pygame_gui.elements.ui_vertical_scroll_bar import UIVerticalScrollBar
from pygame_gui.elements.text import TextBlock, TextHTMLParser
from pygame_gui.elements.text import TypingAppearEffect, FadeInEffect, FadeOutEffect


class UITextBox(UIElement):
    """
    A Text Box element lets us display word-wrapped, formatted text. If the text to display is
    longer than the height of the box given then the element will automatically create a vertical
    scroll bar so that all the text can be seen.

    Formatting the text is done via a subset of HTML tags. Currently supported tags are:

    - <b></b> or <strong></strong> - to encase bold styled text.
    - <i></i>, <em></em> or <var></var> - to encase italic styled text.
    - <u></u> - to encase underlined text.
    - <a href='id'></a> - to encase 'link' text that can be clicked on to generate events with the
                          id given in href.
    - <body bgcolor='#FFFFFF'></body> - to change the background colour of encased text.
    - <br> - to start a new line.
    - <font face='verdana' color='#000000' size=3.5></font> - To set the font, colour and size of
                                                              encased text.

    More may be added in the future if needed or frequently requested.

    NOTE: if dimensions of the initial containing rect are set to -1 the text box will match the
    final dimension to whatever the text rendering produces. This lets us make dynamically sized
    text boxes depending on their contents.


    :param html_text: The HTML formatted text to display in this text box.
    :param relative_rect: The 'visible area' rectangle, positioned relative to it's container.
    :param manager: The UIManager that manages this element.
    :param wrap_to_height: False by default, if set to True the box will increase in height to
                           match the text within.
    :param layer_starting_height: Sets the height, above it's container, to start placing the text
                                  box at.
    :param container: The container that this element is within. If set to None will be the root
                      window's container.
    :param parent_element: The element this element 'belongs to' in the theming hierarchy.
    :param object_id: A custom defined ID for fine tuning of theming.
    :param anchors: A dictionary describing what this element's relative_rect is relative to.

    """

    def __init__(self,
                 html_text: str,
                 relative_rect: pygame.Rect,
                 manager: IUIManagerInterface,
                 wrap_to_height: bool = False,
                 layer_starting_height: int = 1,
                 container: Union[IContainerLikeInterface, None] = None,
                 parent_element: UIElement = None,
                 object_id: Union[str, None] = None,
                 anchors: Dict[str, str] = None,
                 visible: int = 1):

        super().__init__(relative_rect, manager, container,
                         starting_height=layer_starting_height,
                         layer_thickness=2,
                         anchors=anchors,
                         visible=visible
                         )

        self._create_valid_ids(container=container,
                               parent_element=parent_element,
                               object_id=object_id,
                               element_id='text_box')

        self.html_text = html_text
        self.font_dict = self.ui_theme.get_font_dictionary()

        self.wrap_to_height = wrap_to_height
        self.link_hover_chunks = []  # container for any link chunks we have

        self.active_text_effect = None
        self.scroll_bar = None
        self.scroll_bar_width = 20

        self.border_width = None
        self.shadow_width = None
        self.padding = (5, 5)
        self.background_colour = None
        self.border_colour = None

        self.link_normal_colour = None
        self.link_hover_colour = None
        self.link_selected_colour = None
        self.link_normal_underline = False
        self.link_hover_underline = True
        self.link_style = None

        self.rounded_corner_offset = None
        self.formatted_text_block = None  # TextLine()
        self.text_wrap_rect = None
        self.background_surf = None

        self.drawable_shape = None
        self.shape = 'rectangle'
        self.shape_corner_radius = None

        self.should_trigger_full_rebuild = True
        self.time_until_full_rebuild_after_changing_size = 0.2
        self.full_rebuild_countdown = self.time_until_full_rebuild_after_changing_size

        self.rebuild_from_changed_theme_data()

    def kill(self):
        """
        Overrides the standard sprite kill method to also kill any scroll bars belonging to this
        text box.
        """
        if self.scroll_bar is not None:
            self.scroll_bar.kill()
        super().kill()

    def rebuild(self):
        """
        Rebuild whatever needs building.

        """
        if self.scroll_bar is not None:
            self.scroll_bar.kill()

        # The text_wrap_area is the part of the text box that we try to keep the text inside
        # of so that none  of it overlaps. Essentially we start with the containing box,
        # subtract the border, then subtract the padding, then if necessary subtract the width
        # of the scroll bar
        self.rounded_corner_offset = int(self.shape_corner_radius -
                                         (math.sin(math.pi / 4) *
                                          self.shape_corner_radius))
        self.text_wrap_rect = [(self.rect[0] +
                                self.padding[0] +
                                self.border_width +
                                self.shadow_width +
                                self.rounded_corner_offset),
                               (self.rect[1] +
                                self.padding[1] +
                                self.border_width +
                                self.shadow_width +
                                self.rounded_corner_offset),
                               max(1, (self.rect[2] -
                                       (self.padding[0] * 2) -
                                       (self.border_width * 2) -
                                       (self.shadow_width * 2) -
                                       (2 * self.rounded_corner_offset))),
                               max(1, (self.rect[3] -
                                       (self.padding[1] * 2) -
                                       (self.border_width * 2) -
                                       (self.shadow_width * 2) -
                                       (2 * self.rounded_corner_offset)))]
        if self.wrap_to_height or self.rect[3] == -1:
            self.text_wrap_rect[3] = -1
        if self.rect[2] == -1:
            self.text_wrap_rect[2] = -1

        # This gives us the height of the text at the 'width' of the text_wrap_area
        self.parse_html_into_style_data()
        if self.formatted_text_block is not None:
            if self.wrap_to_height or self.rect[3] == -1 or self.rect[2] == -1:
                final_text_area_size = self.formatted_text_block.final_dimensions
                new_dimensions = ((final_text_area_size[0] + (self.padding[0] * 2) +
                                   (self.border_width * 2) + (self.shadow_width * 2) +
                                   (2 * self.rounded_corner_offset)),
                                  (final_text_area_size[1] + (self.padding[1] * 2) +
                                   (self.border_width * 2) + (self.shadow_width * 2) +
                                   (2 * self.rounded_corner_offset)))
                self.set_dimensions(new_dimensions)

            elif self.formatted_text_block.final_dimensions[1] > self.text_wrap_rect[3]:
                # We need a scrollbar because our text is longer than the space we
                # have to display it. This also means we need to parse the text again.
                text_rect_width = (self.rect[2] -
                                   (self.padding[0] * 2) -
                                   (self.border_width * 2) -
                                   (self.shadow_width * 2) -
                                   self.rounded_corner_offset - self.scroll_bar_width)
                self.text_wrap_rect = [(self.rect[0] + self.padding[0] + self.border_width +
                                        self.shadow_width + self.rounded_corner_offset),
                                       (self.rect[1] + self.padding[1] + self.border_width +
                                        self.shadow_width + self.rounded_corner_offset),
                                       max(1, text_rect_width),
                                       max(1, (self.rect[3] -
                                               (self.padding[1] * 2) -
                                               (self.border_width * 2) -
                                               (self.shadow_width * 2) -
                                               (2 * self.rounded_corner_offset)))]
                self.parse_html_into_style_data()
                percentage_visible = (self.text_wrap_rect[3] /
                                      self.formatted_text_block.final_dimensions[1])
                scroll_bar_position = (self.relative_rect.right - self.border_width -
                                       self.shadow_width - self.scroll_bar_width,
                                       self.relative_rect.top + self.border_width +
                                       self.shadow_width)

                scroll_bar_rect = pygame.Rect(scroll_bar_position,
                                              (self.scroll_bar_width,
                                               self.rect.height -
                                               (2 * self.border_width) -
                                               (2 * self.shadow_width)))
                self.scroll_bar = UIVerticalScrollBar(scroll_bar_rect,
                                                      percentage_visible,
                                                      self.ui_manager,
                                                      self.ui_container,
<<<<<<< HEAD
                                                      parent_element=self,
                                                      visible=self.visible)
=======
                                                      parent_element=self)
                self.join_focus_sets(self.scroll_bar)
>>>>>>> 1a00fcd4
            else:
                new_dimensions = (self.rect[2], self.rect[3])
                self.set_dimensions(new_dimensions)

        theming_parameters = {'normal_bg': self.background_colour,
                              'normal_border': self.border_colour,
                              'border_width': self.border_width,
                              'shadow_width': self.shadow_width,
                              'shape_corner_radius': self.shape_corner_radius}

        if self.shape == 'rectangle':
            self.drawable_shape = RectDrawableShape(self.rect, theming_parameters,
                                                    ['normal'], self.ui_manager)
        elif self.shape == 'rounded_rectangle':
            self.drawable_shape = RoundedRectangleShape(self.rect, theming_parameters,
                                                        ['normal'], self.ui_manager)

        self.background_surf = self.drawable_shape.get_surface('normal')

        if self.scroll_bar is not None:
            height_adjustment = int(self.scroll_bar.start_percentage *
                                    self.formatted_text_block.final_dimensions[1])
        else:
            height_adjustment = 0

        if self.rect.width <= 0 or self.rect.height <= 0:
            return

        drawable_area = pygame.Rect((0, height_adjustment),
                                    (self.text_wrap_rect[2],
                                     self.text_wrap_rect[3]))
        new_image = pygame.Surface(self.rect.size, flags=pygame.SRCALPHA, depth=32)
        new_image.fill(pygame.Color(0, 0, 0, 0))
        basic_blit(new_image, self.background_surf, (0, 0))
        basic_blit(new_image, self.formatted_text_block.block_sprite,
                   (self.padding[0] + self.border_width +
                    self.shadow_width + self.rounded_corner_offset,
                    self.padding[1] + self.border_width +
                    self.shadow_width + self.rounded_corner_offset),
                   drawable_area)

        self.set_image(new_image)

        self.formatted_text_block.add_chunks_to_hover_group(self.link_hover_chunks)

        self.should_trigger_full_rebuild = False
        self.full_rebuild_countdown = self.time_until_full_rebuild_after_changing_size

    def update(self, time_delta: float):
        """
        Called once every update loop of the UI Manager. Used to react to scroll bar movement
        (if there is one), update the text effect (if there is one) and check if we are hovering
        over any text links (if there are any).

        :param time_delta: The time in seconds between calls to update. Useful for timing things.

        """
        super().update(time_delta)
        if not self.alive():
            return
        if self.scroll_bar is not None and self.scroll_bar.check_has_moved_recently():
            height_adjustment = int(self.scroll_bar.start_percentage *
                                    self.formatted_text_block.final_dimensions[1])
            drawable_area = pygame.Rect((0, height_adjustment),
                                        (self.text_wrap_rect[2], self.text_wrap_rect[3]))

            if self.rect.width <= 0 or self.rect.height <= 0:
                return

            new_image = pygame.Surface(self.rect.size, flags=pygame.SRCALPHA, depth=32)
            new_image.fill(pygame.Color(0, 0, 0, 0))
            basic_blit(new_image, self.background_surf, (0, 0))
            basic_blit(new_image, self.formatted_text_block.block_sprite,
                       (self.padding[0] + self.border_width +
                        self.shadow_width +
                        self.rounded_corner_offset,
                        self.padding[1] + self.border_width +
                        self.shadow_width +
                        self.rounded_corner_offset),
                       drawable_area)
            self.set_image(new_image)

        mouse_x, mouse_y = self.ui_manager.get_mouse_position()
        should_redraw_from_chunks = False

        if self.scroll_bar is not None:
            height_adjustment = (self.scroll_bar.start_percentage *
                                 self.formatted_text_block.final_dimensions[1])
        else:
            height_adjustment = 0
        base_x = int(self.rect[0] + self.padding[0] + self.border_width +
                     self.shadow_width + self.rounded_corner_offset)
        base_y = int(self.rect[1] + self.padding[1] + self.border_width +
                     self.shadow_width + self.rounded_corner_offset - height_adjustment)

        for chunk in self.link_hover_chunks:
            hovered_currently = False

            hover_rect = pygame.Rect((base_x + chunk.rect.x,
                                      base_y + chunk.rect.y),
                                     chunk.rect.size)
            if hover_rect.collidepoint(mouse_x, mouse_y) and self.rect.collidepoint(mouse_x,
                                                                                    mouse_y):
                hovered_currently = True
            if chunk.is_hovered and not hovered_currently:
                chunk.on_unhovered()
                should_redraw_from_chunks = True
            elif hovered_currently and not chunk.is_hovered:
                chunk.on_hovered()
                should_redraw_from_chunks = True

        if should_redraw_from_chunks:
            self.redraw_from_chunks()

        if self.active_text_effect is not None:
            self.active_text_effect.update(time_delta)
            if self.active_text_effect.should_full_redraw():
                self.full_redraw()
            if self.active_text_effect.should_redraw_from_chunks():
                self.redraw_from_chunks()

        if self.should_trigger_full_rebuild and self.full_rebuild_countdown <= 0.0:
            self.rebuild()

        if self.full_rebuild_countdown > 0.0:
            self.full_rebuild_countdown -= time_delta

    def on_fresh_drawable_shape_ready(self):
        """
        Called by an element's drawable shape when it has a new image surface ready for use,
        normally after a rebuilding/redrawing of some kind.
        """
        self.background_surf = self.drawable_shape.get_surface('normal')
        self.redraw_from_text_block()

    def set_relative_position(self, position: Union[pygame.math.Vector2,
                                                    Tuple[int, int],
                                                    Tuple[float, float]]):
        """
        Sets the relative screen position of this text box, updating it's subordinate scroll bar at
        the same time.

        :param position: The relative screen position to set.

        """
        super().set_relative_position(position)

        if self.scroll_bar is not None:
            scroll_bar_position = (self.relative_rect.right - self.border_width -
                                   self.shadow_width - self.scroll_bar_width,
                                   self.relative_rect.top + self.border_width +
                                   self.shadow_width)
            self.scroll_bar.set_relative_position(scroll_bar_position)

    def set_position(self, position: Union[pygame.math.Vector2,
                                           Tuple[int, int],
                                           Tuple[float, float]]):
        """
        Sets the absolute screen position of this text box, updating it's subordinate scroll bar
        at the same time.

        :param position: The absolute screen position to set.

        """
        super().set_position(position)

        if self.scroll_bar is not None:
            scroll_bar_position = (self.relative_rect.right - self.border_width -
                                   self.shadow_width - self.scroll_bar_width,
                                   self.relative_rect.top + self.border_width +
                                   self.shadow_width)
            self.scroll_bar.set_relative_position(scroll_bar_position)

    def set_dimensions(self, dimensions: Union[pygame.math.Vector2,
                                               Tuple[int, int],
                                               Tuple[float, float]]):
        """
        Method to directly set the dimensions of a text box.

        :param dimensions: The new dimensions to set.

        """
        self.relative_rect.width = int(dimensions[0])
        self.relative_rect.height = int(dimensions[1])
        self.rect.size = self.relative_rect.size

        if dimensions[0] >= 0 and dimensions[1] >= 0:
            if self.relative_right_margin is not None:
                self.relative_right_margin = self.ui_container.rect.right - self.rect.right

            if self.relative_bottom_margin is not None:
                self.relative_bottom_margin = self.ui_container.rect.bottom - self.rect.bottom

            self._update_container_clip()

            # Quick and dirty temporary scaling to cut down on number of
            # full rebuilds triggered when rapid scaling
            if self.image is not None:
                if (self.full_rebuild_countdown > 0.0 and
                        (self.relative_rect.width > 0 and
                         self.relative_rect.height > 0)):
                    new_image = pygame.Surface(self.relative_rect.size,
                                               flags=pygame.SRCALPHA,
                                               depth=32)
                    new_image.fill(pygame.Color('#00000000'))
                    basic_blit(new_image, self.image, (0, 0))
                    self.set_image(new_image)

                    if self.scroll_bar is not None:
                        self.scroll_bar.set_dimensions((self.scroll_bar.relative_rect.width,
                                                        self.relative_rect.height -
                                                        (2 * self.border_width) -
                                                        (2 * self.shadow_width)))
                        scroll_bar_position = (self.relative_rect.right - self.border_width -
                                               self.shadow_width - self.scroll_bar_width,
                                               self.relative_rect.top + self.border_width +
                                               self.shadow_width)
                        self.scroll_bar.set_relative_position(scroll_bar_position)

                self.should_trigger_full_rebuild = True
                self.full_rebuild_countdown = self.time_until_full_rebuild_after_changing_size

    def parse_html_into_style_data(self):
        """
        Parses HTML styled string text into a format more useful for styling pygame.font
        rendered text.
        """
        parser = TextHTMLParser(self.ui_theme, self.combined_element_ids)
        parser.push_style('body', {"bg_colour": self.background_colour})
        parser.feed(self.html_text)

        self.formatted_text_block = TextBlock(parser.text_data,
                                              self.text_wrap_rect,
                                              parser.indexed_styles,
                                              self.font_dict,
                                              self.link_style,
                                              self.background_colour,
                                              self.wrap_to_height
                                              )

    def redraw_from_text_block(self):
        """
        Redraws the final parts of the text box element that don't include redrawing the actual
        text. Useful if we've just moved the position of the text (say, with a scroll bar)
        without actually changing the text itself.
        """
        if self.rect.width <= 0 or self.rect.height <= 0:
            return
        if self.scroll_bar is not None:
            height_adjustment = int(self.scroll_bar.start_percentage *
                                    self.formatted_text_block.final_dimensions[1])
        else:
            height_adjustment = 0

        drawable_area = pygame.Rect((0, height_adjustment),
                                    (self.text_wrap_rect[2], self.text_wrap_rect[3]))
        new_image = pygame.Surface(self.rect.size, flags=pygame.SRCALPHA, depth=32)
        new_image.fill(pygame.Color(0, 0, 0, 0))
        basic_blit(new_image, self.background_surf, (0, 0))
        basic_blit(new_image, self.formatted_text_block.block_sprite,
                   (self.padding[0] + self.border_width +
                    self.shadow_width + self.rounded_corner_offset,
                    self.padding[1] + self.border_width +
                    self.shadow_width + self.rounded_corner_offset),
                   drawable_area)
        self.set_image(new_image)

    def redraw_from_chunks(self):
        """
        Redraws from slightly earlier in the process than 'redraw_from_text_block'. Useful if we
        have redrawn individual chunks already (say, to change their style slightly after being
        hovered) and now want to update the text block with those changes without doing a
        full redraw.

        This won't work very well if redrawing a chunk changed it's dimensions.
        """
        self.formatted_text_block.redraw_from_chunks(self.active_text_effect)
        self.redraw_from_text_block()

    def full_redraw(self):
        """
        Trigger a full redraw of the entire text box. Useful if we have messed with the text
        chunks in a more fundamental fashion and need to reposition them (say, if some of them
        have gotten wider after being made bold).

        NOTE: This doesn't re-parse the text of our box. If you need to do that, just create a
        new text box.

        """
        self.formatted_text_block.redraw(self.active_text_effect)
        self.redraw_from_text_block()
        self.link_hover_chunks = []
        self.formatted_text_block.add_chunks_to_hover_group(self.link_hover_chunks)

    def process_event(self, event: pygame.event.Event) -> bool:
        """
        Deals with input events. In this case we just handle clicks on any links in the text.

        :param event: A pygame event to check for a reaction to.

        :return: Returns True if we consumed this event.

        """
        consumed_event = False
        should_redraw_from_chunks = False
        should_full_redraw = False
        if event.type == pygame.MOUSEBUTTONDOWN and event.button == 1:
            scaled_mouse_pos = (int(event.pos[0] * self.ui_manager.mouse_pos_scale_factor[0]),
                                int(event.pos[1] * self.ui_manager.mouse_pos_scale_factor[1]))
            if self.hover_point(scaled_mouse_pos[0], scaled_mouse_pos[1]):
                consumed_event = True
                if self.scroll_bar is not None:
                    text_block_full_height = self.formatted_text_block.final_dimensions[1]
                    height_adjustment = self.scroll_bar.start_percentage * text_block_full_height
                else:
                    height_adjustment = 0
                base_x = int(self.rect[0] + self.padding[0] + self.border_width +
                             self.shadow_width + self.rounded_corner_offset)
                base_y = int(self.rect[1] + self.padding[1] + self.border_width +
                             self.shadow_width + self.rounded_corner_offset - height_adjustment)
                for chunk in self.link_hover_chunks:

                    hover_rect = pygame.Rect((base_x + chunk.rect.x,
                                              base_y + chunk.rect.y),
                                             chunk.rect.size)
                    if hover_rect.collidepoint(scaled_mouse_pos[0], scaled_mouse_pos[1]):
                        consumed_event = True
                        if not chunk.is_selected:
                            chunk.on_selected()
                            if chunk.metrics_changed_after_redraw:
                                should_full_redraw = True
                            else:
                                should_redraw_from_chunks = True

        if event.type == pygame.MOUSEBUTTONUP and event.button == 1:
            if self.scroll_bar is not None:
                height_adjustment = (self.scroll_bar.start_percentage *
                                     self.formatted_text_block.final_dimensions[1])
            else:
                height_adjustment = 0
            base_x = int(self.rect[0] + self.padding[0] + self.border_width +
                         self.shadow_width + self.rounded_corner_offset)
            base_y = int(self.rect[1] + self.padding[1] + self.border_width +
                         self.shadow_width + self.rounded_corner_offset - height_adjustment)
            scaled_mouse_pos = (int(event.pos[0] * self.ui_manager.mouse_pos_scale_factor[0]),
                                int(event.pos[1] * self.ui_manager.mouse_pos_scale_factor[1]))
            for chunk in self.link_hover_chunks:

                hover_rect = pygame.Rect((base_x + chunk.rect.x,
                                          base_y + chunk.rect.y),
                                         chunk.rect.size)
                if (hover_rect.collidepoint(scaled_mouse_pos[0], scaled_mouse_pos[1]) and
                        self.rect.collidepoint(scaled_mouse_pos[0], scaled_mouse_pos[1])):
                    consumed_event = True
                    if chunk.is_selected:
                        event_data = {'user_type': UI_TEXT_BOX_LINK_CLICKED,
                                      'link_target': chunk.link_href,
                                      'ui_element': self,
                                      'ui_object_id': self.most_specific_combined_id}
                        pygame.event.post(pygame.event.Event(pygame.USEREVENT, event_data))

                if chunk.is_selected:
                    chunk.on_unselected()
                    if chunk.metrics_changed_after_redraw:
                        should_full_redraw = True
                    else:
                        should_redraw_from_chunks = True

        if should_redraw_from_chunks:
            self.redraw_from_chunks()

        if should_full_redraw:
            self.full_redraw()

        return consumed_event

    def set_active_effect(self, effect_name: Union[str, None]):
        """
        Set an animation effect to run on the text box. The effect will start running immediately
        after this call.

        These effects are currently supported:

        - 'typing_appear' - Will look as if the text is being typed in.
        - 'fade_in' - The text will fade in from the background colour (Only supported on Pygame 2)
        - 'fade_out' - The text will fade out to the background colour (only supported on Pygame 2)

        :param effect_name: The name fo the t to set. If set to None instead it will cancel any
                            active effect.

        """
        if effect_name is None:
            self.active_text_effect = None
        elif isinstance(effect_name, str):
            if effect_name == TEXT_EFFECT_TYPING_APPEAR:
                effect = TypingAppearEffect(self.formatted_text_block.characters)
                self.active_text_effect = effect
                self.full_redraw()
            elif effect_name == TEXT_EFFECT_FADE_IN:
                effect = FadeInEffect(self.formatted_text_block.characters)
                self.active_text_effect = effect
                self.redraw_from_chunks()
            elif effect_name == TEXT_EFFECT_FADE_OUT:
                effect = FadeOutEffect(self.formatted_text_block.characters)
                self.active_text_effect = effect
                self.redraw_from_chunks()
            else:
                warnings.warn('Unsupported effect name: ' + effect_name + ' for text box')

    def rebuild_from_changed_theme_data(self):
        """
        Called by the UIManager to check the theming data and rebuild whatever needs rebuilding
        for this element when the theme data has changed.
        """
        super().rebuild_from_changed_theme_data()
        has_any_changed = False

        # misc parameters
        if self._check_misc_theme_data_changed(attribute_name='shape',
                                               default_value='rectangle',
                                               casting_func=str,
                                               allowed_values=['rectangle',
                                                               'rounded_rectangle']):
            has_any_changed = True

        if self._check_shape_theming_changed(defaults={'border_width': 1,
                                                       'shadow_width': 2,
                                                       'shape_corner_radius': 2}):
            has_any_changed = True

        def tuple_extract(str_data: str) -> Tuple[int, int]:
            return int(str_data.split(',')[0]), int(str_data.split(',')[1])

        if self._check_misc_theme_data_changed(attribute_name='padding',
                                               default_value=(5, 5),
                                               casting_func=tuple_extract):
            has_any_changed = True

        # colour parameters
        background_colour = self.ui_theme.get_colour_or_gradient('dark_bg',
                                                                 self.combined_element_ids)
        if background_colour != self.background_colour:
            self.background_colour = background_colour
            has_any_changed = True

        border_colour = self.ui_theme.get_colour_or_gradient('normal_border',
                                                             self.combined_element_ids)
        if border_colour != self.border_colour:
            self.border_colour = border_colour
            has_any_changed = True

        if self._check_link_style_changed():
            has_any_changed = True

        if has_any_changed:
            self.rebuild()

    def _check_link_style_changed(self) -> bool:
        """
        Checks for any changes in hyper link related styling in the theme data.

        :return: True if changes detected.

        """
        has_any_changed = False

        if self._check_misc_theme_data_changed(attribute_name='link_normal_underline',
                                               default_value=True,
                                               casting_func=bool):
            has_any_changed = True

        if self._check_misc_theme_data_changed(attribute_name='link_hover_underline',
                                               default_value=True,
                                               casting_func=bool):
            has_any_changed = True

        link_normal_colour = self.ui_theme.get_colour_or_gradient('link_text',
                                                                  self.combined_element_ids)
        if link_normal_colour != self.link_normal_colour:
            self.link_normal_colour = link_normal_colour
        link_hover_colour = self.ui_theme.get_colour_or_gradient('link_hover',
                                                                 self.combined_element_ids)
        if link_hover_colour != self.link_hover_colour:
            self.link_hover_colour = link_hover_colour
        link_selected_colour = self.ui_theme.get_colour_or_gradient('link_selected',
                                                                    self.combined_element_ids)
        if link_selected_colour != self.link_selected_colour:
            self.link_selected_colour = link_selected_colour
        link_style = {'link_text': self.link_normal_colour,
                      'link_hover': self.link_hover_colour,
                      'link_selected': self.link_selected_colour,
                      'link_normal_underline': self.link_normal_underline,
                      'link_hover_underline': self.link_hover_underline}
        if link_style != self.link_style:
            self.link_style = link_style
            has_any_changed = True
        return has_any_changed

    def show(self):
        super().show()

        if self.scroll_bar is not None:
            self.scroll_bar.show()

    def hide(self):
        super().hide()

        if self.scroll_bar is not None:
            self.scroll_bar.hide()<|MERGE_RESOLUTION|>--- conflicted
+++ resolved
@@ -218,13 +218,9 @@
                                                       percentage_visible,
                                                       self.ui_manager,
                                                       self.ui_container,
-<<<<<<< HEAD
                                                       parent_element=self,
                                                       visible=self.visible)
-=======
-                                                      parent_element=self)
                 self.join_focus_sets(self.scroll_bar)
->>>>>>> 1a00fcd4
             else:
                 new_dimensions = (self.rect[2], self.rect[3])
                 self.set_dimensions(new_dimensions)
