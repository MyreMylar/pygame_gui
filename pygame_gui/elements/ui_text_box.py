import warnings
import math

from typing import Union, Tuple, Dict

import pygame

from pygame_gui._constants import UI_TEXT_BOX_LINK_CLICKED
from pygame_gui._constants import TEXT_EFFECT_TYPING_APPEAR
from pygame_gui._constants import TEXT_EFFECT_FADE_IN, TEXT_EFFECT_FADE_OUT

from pygame_gui.core.interfaces import IContainerLikeInterface, IUIManagerInterface
from pygame_gui.core.ui_element import UIElement
from pygame_gui.core.drawable_shapes import RectDrawableShape, RoundedRectangleShape
from pygame_gui.core.utility import basic_blit

from pygame_gui.elements.ui_vertical_scroll_bar import UIVerticalScrollBar
from pygame_gui.elements.text import TextBlock, TextHTMLParser
from pygame_gui.elements.text import TypingAppearEffect, FadeInEffect, FadeOutEffect


class UITextBox(UIElement):
    """
    A Text Box element lets us display word-wrapped, formatted text. If the text to display is
    longer than the height of the box given then the element will automatically create a vertical
    scroll bar so that all the text can be seen.

    Formatting the text is done via a subset of HTML tags. Currently supported tags are:

    - <b></b> or <strong></strong> - to encase bold styled text.
    - <i></i>, <em></em> or <var></var> - to encase italic styled text.
    - <u></u> - to encase underlined text.
    - <a href='id'></a> - to encase 'link' text that can be clicked on to generate events with the
                          id given in href.
    - <body bgcolor='#FFFFFF'></body> - to change the background colour of encased text.
    - <br> - to start a new line.
    - <font face='verdana' color='#000000' size=3.5></font> - To set the font, colour and size of
                                                              encased text.

    More may be added in the future if needed or frequently requested.

    NOTE: if dimensions of the initial containing rect are set to -1 the text box will match the
    final dimension to whatever the text rendering produces. This lets us make dynamically sized
    text boxes depending on their contents.


    :param html_text: The HTML formatted text to display in this text box.
    :param relative_rect: The 'visible area' rectangle, positioned relative to it's container.
    :param manager: The UIManager that manages this element.
    :param wrap_to_height: False by default, if set to True the box will increase in height to
                           match the text within.
    :param layer_starting_height: Sets the height, above it's container, to start placing the text
                                  box at.
    :param container: The container that this element is within. If set to None will be the root
                      window's container.
    :param parent_element: The element this element 'belongs to' in the theming hierarchy.
    :param object_id: A custom defined ID for fine tuning of theming.
    :param anchors: A dictionary describing what this element's relative_rect is relative to.
    :param visible: Whether the element is visible by default. Warning - container visibility may override this.
    """

    def __init__(self,
                 html_text: str,
                 relative_rect: pygame.Rect,
                 manager: IUIManagerInterface,
                 wrap_to_height: bool = False,
                 layer_starting_height: int = 1,
                 container: Union[IContainerLikeInterface, None] = None,
                 parent_element: UIElement = None,
                 object_id: Union[str, None] = None,
                 anchors: Dict[str, str] = None,
                 visible: int = 1):

        super().__init__(relative_rect, manager, container,
                         starting_height=layer_starting_height,
                         layer_thickness=2,
                         anchors=anchors,
                         visible=visible
                         )

        self._create_valid_ids(container=container,
                               parent_element=parent_element,
                               object_id=object_id,
                               element_id='text_box')

        self.html_text = html_text
        self.font_dict = self.ui_theme.get_font_dictionary()

        self.wrap_to_height = wrap_to_height
        self.link_hover_chunks = []  # container for any link chunks we have

        self.active_text_effect = None
        self.scroll_bar = None
        self.scroll_bar_width = 20

        self.border_width = None
        self.shadow_width = None
        self.padding = (5, 5)
        self.background_colour = None
        self.border_colour = None

        self.link_normal_colour = None
        self.link_hover_colour = None
        self.link_selected_colour = None
        self.link_normal_underline = False
        self.link_hover_underline = True
        self.link_style = None

        self.rounded_corner_offset = None
        self.formatted_text_block = None  # TextLine()
        self.text_wrap_rect = None
        self.background_surf = None

        self.drawable_shape = None
        self.shape = 'rectangle'
        self.shape_corner_radius = None

        self.should_trigger_full_rebuild = True
        self.time_until_full_rebuild_after_changing_size = 0.2
        self.full_rebuild_countdown = self.time_until_full_rebuild_after_changing_size

        self.rebuild_from_changed_theme_data()

    def kill(self):
        """
        Overrides the standard sprite kill method to also kill any scroll bars belonging to this
        text box.
        """
        if self.scroll_bar is not None:
            self.scroll_bar.kill()
        super().kill()

    def rebuild(self):
        """
        Rebuild whatever needs building.

        """
        if self.scroll_bar is not None:
            self.scroll_bar.kill()

        # The text_wrap_area is the part of the text box that we try to keep the text inside
        # of so that none  of it overlaps. Essentially we start with the containing box,
        # subtract the border, then subtract the padding, then if necessary subtract the width
        # of the scroll bar
        self.rounded_corner_offset = int(self.shape_corner_radius -
                                         (math.sin(math.pi / 4) *
                                          self.shape_corner_radius))
        self.text_wrap_rect = [(self.rect[0] +
                                self.padding[0] +
                                self.border_width +
                                self.shadow_width +
                                self.rounded_corner_offset),
                               (self.rect[1] +
                                self.padding[1] +
                                self.border_width +
                                self.shadow_width +
                                self.rounded_corner_offset),
                               max(1, (self.rect[2] -
                                       (self.padding[0] * 2) -
                                       (self.border_width * 2) -
                                       (self.shadow_width * 2) -
                                       (2 * self.rounded_corner_offset))),
                               max(1, (self.rect[3] -
                                       (self.padding[1] * 2) -
                                       (self.border_width * 2) -
                                       (self.shadow_width * 2) -
                                       (2 * self.rounded_corner_offset)))]
        if self.wrap_to_height or self.rect[3] == -1:
            self.text_wrap_rect[3] = -1
        if self.rect[2] == -1:
            self.text_wrap_rect[2] = -1

        # This gives us the height of the text at the 'width' of the text_wrap_area
        self.parse_html_into_style_data()
        if self.formatted_text_block is not None:
            if self.wrap_to_height or self.rect[3] == -1 or self.rect[2] == -1:
                final_text_area_size = self.formatted_text_block.final_dimensions
                new_dimensions = ((final_text_area_size[0] + (self.padding[0] * 2) +
                                   (self.border_width * 2) + (self.shadow_width * 2) +
                                   (2 * self.rounded_corner_offset)),
                                  (final_text_area_size[1] + (self.padding[1] * 2) +
                                   (self.border_width * 2) + (self.shadow_width * 2) +
                                   (2 * self.rounded_corner_offset)))
                self.set_dimensions(new_dimensions)

            elif self.formatted_text_block.final_dimensions[1] > self.text_wrap_rect[3]:
                # We need a scrollbar because our text is longer than the space we
                # have to display it. This also means we need to parse the text again.
                text_rect_width = (self.rect[2] -
                                   (self.padding[0] * 2) -
                                   (self.border_width * 2) -
                                   (self.shadow_width * 2) -
                                   self.rounded_corner_offset - self.scroll_bar_width)
                self.text_wrap_rect = [(self.rect[0] + self.padding[0] + self.border_width +
                                        self.shadow_width + self.rounded_corner_offset),
                                       (self.rect[1] + self.padding[1] + self.border_width +
                                        self.shadow_width + self.rounded_corner_offset),
                                       max(1, text_rect_width),
                                       max(1, (self.rect[3] -
                                               (self.padding[1] * 2) -
                                               (self.border_width * 2) -
                                               (self.shadow_width * 2) -
                                               (2 * self.rounded_corner_offset)))]
                self.parse_html_into_style_data()
                percentage_visible = (self.text_wrap_rect[3] /
                                      self.formatted_text_block.final_dimensions[1])
                scroll_bar_position = (self.relative_rect.right - self.border_width -
                                       self.shadow_width - self.scroll_bar_width,
                                       self.relative_rect.top + self.border_width +
                                       self.shadow_width)

                scroll_bar_rect = pygame.Rect(scroll_bar_position,
                                              (self.scroll_bar_width,
                                               self.rect.height -
                                               (2 * self.border_width) -
                                               (2 * self.shadow_width)))
                self.scroll_bar = UIVerticalScrollBar(scroll_bar_rect,
                                                      percentage_visible,
                                                      self.ui_manager,
                                                      self.ui_container,
                                                      parent_element=self,
                                                      visible=self.visible)
                self.join_focus_sets(self.scroll_bar)
            else:
                new_dimensions = (self.rect[2], self.rect[3])
                self.set_dimensions(new_dimensions)

        theming_parameters = {'normal_bg': self.background_colour,
                              'normal_border': self.border_colour,
                              'border_width': self.border_width,
                              'shadow_width': self.shadow_width,
                              'shape_corner_radius': self.shape_corner_radius}

        if self.shape == 'rectangle':
            self.drawable_shape = RectDrawableShape(self.rect, theming_parameters,
                                                    ['normal'], self.ui_manager)
        elif self.shape == 'rounded_rectangle':
            self.drawable_shape = RoundedRectangleShape(self.rect, theming_parameters,
                                                        ['normal'], self.ui_manager)

        self.background_surf = self.drawable_shape.get_surface('normal')

        if self.scroll_bar is not None:
            height_adjustment = int(self.scroll_bar.start_percentage *
                                    self.formatted_text_block.final_dimensions[1])
        else:
            height_adjustment = 0

        if self.rect.width <= 0 or self.rect.height <= 0:
            return

        drawable_area = pygame.Rect((0, height_adjustment),
                                    (self.text_wrap_rect[2],
                                     self.text_wrap_rect[3]))
        new_image = pygame.surface.Surface(self.rect.size, flags=pygame.SRCALPHA, depth=32)
        new_image.fill(pygame.Color(0, 0, 0, 0))
        basic_blit(new_image, self.background_surf, (0, 0))
        basic_blit(new_image, self.formatted_text_block.block_sprite,
                   (self.padding[0] + self.border_width +
                    self.shadow_width + self.rounded_corner_offset,
                    self.padding[1] + self.border_width +
                    self.shadow_width + self.rounded_corner_offset),
                   drawable_area)

        self.set_image(new_image)

        self.formatted_text_block.add_chunks_to_hover_group(self.link_hover_chunks)

        self.should_trigger_full_rebuild = False
        self.full_rebuild_countdown = self.time_until_full_rebuild_after_changing_size

    def update(self, time_delta: float):
        """
        Called once every update loop of the UI Manager. Used to react to scroll bar movement
        (if there is one), update the text effect (if there is one) and check if we are hovering
        over any text links (if there are any).

        :param time_delta: The time in seconds between calls to update. Useful for timing things.

        """
        super().update(time_delta)
        if not self.alive():
            return
        if self.scroll_bar is not None and self.scroll_bar.check_has_moved_recently():
            height_adjustment = int(self.scroll_bar.start_percentage *
                                    self.formatted_text_block.final_dimensions[1])
            drawable_area = pygame.Rect((0, height_adjustment),
                                        (self.text_wrap_rect[2], self.text_wrap_rect[3]))

            if self.rect.width <= 0 or self.rect.height <= 0:
                return

            new_image = pygame.surface.Surface(self.rect.size, flags=pygame.SRCALPHA, depth=32)
            new_image.fill(pygame.Color(0, 0, 0, 0))
            basic_blit(new_image, self.background_surf, (0, 0))
            basic_blit(new_image, self.formatted_text_block.block_sprite,
                       (self.padding[0] + self.border_width +
                        self.shadow_width +
                        self.rounded_corner_offset,
                        self.padding[1] + self.border_width +
                        self.shadow_width +
                        self.rounded_corner_offset),
                       drawable_area)
            self.set_image(new_image)

        mouse_x, mouse_y = self.ui_manager.get_mouse_position()
        should_redraw_from_chunks = False

        if self.scroll_bar is not None:
            height_adjustment = (self.scroll_bar.start_percentage *
                                 self.formatted_text_block.final_dimensions[1])
        else:
            height_adjustment = 0
        base_x = int(self.rect[0] + self.padding[0] + self.border_width +
                     self.shadow_width + self.rounded_corner_offset)
        base_y = int(self.rect[1] + self.padding[1] + self.border_width +
                     self.shadow_width + self.rounded_corner_offset - height_adjustment)

        for chunk in self.link_hover_chunks:
            hovered_currently = False

            hover_rect = pygame.Rect((base_x + chunk.rect.x,
                                      base_y + chunk.rect.y),
                                     chunk.rect.size)
            if hover_rect.collidepoint(mouse_x, mouse_y) and self.rect.collidepoint(mouse_x,
                                                                                    mouse_y):
                hovered_currently = True
            if chunk.is_hovered and not hovered_currently:
                chunk.on_unhovered()
                should_redraw_from_chunks = True
            elif hovered_currently and not chunk.is_hovered:
                chunk.on_hovered()
                should_redraw_from_chunks = True

        if should_redraw_from_chunks:
            self.redraw_from_chunks()

        if self.active_text_effect is not None:
            self.active_text_effect.update(time_delta)
            if self.active_text_effect.should_full_redraw():
                self.full_redraw()
            if self.active_text_effect.should_redraw_from_chunks():
                self.redraw_from_chunks()

        if self.should_trigger_full_rebuild and self.full_rebuild_countdown <= 0.0:
            self.rebuild()

        if self.full_rebuild_countdown > 0.0:
            self.full_rebuild_countdown -= time_delta

    def on_fresh_drawable_shape_ready(self):
        """
        Called by an element's drawable shape when it has a new image surface ready for use,
        normally after a rebuilding/redrawing of some kind.
        """
        self.background_surf = self.drawable_shape.get_surface('normal')
        self.redraw_from_text_block()

    def set_relative_position(self, position: Union[pygame.math.Vector2,
                                                    Tuple[int, int],
                                                    Tuple[float, float]]):
        """
        Sets the relative screen position of this text box, updating it's subordinate scroll bar at
        the same time.

        :param position: The relative screen position to set.

        """
        super().set_relative_position(position)

        if self.scroll_bar is not None:
            scroll_bar_position = (self.relative_rect.right - self.border_width -
                                   self.shadow_width - self.scroll_bar_width,
                                   self.relative_rect.top + self.border_width +
                                   self.shadow_width)
            self.scroll_bar.set_relative_position(scroll_bar_position)

    def set_position(self, position: Union[pygame.math.Vector2,
                                           Tuple[int, int],
                                           Tuple[float, float]]):
        """
        Sets the absolute screen position of this text box, updating it's subordinate scroll bar
        at the same time.

        :param position: The absolute screen position to set.

        """
        super().set_position(position)

        if self.scroll_bar is not None:
            scroll_bar_position = (self.relative_rect.right - self.border_width -
                                   self.shadow_width - self.scroll_bar_width,
                                   self.relative_rect.top + self.border_width +
                                   self.shadow_width)
            self.scroll_bar.set_relative_position(scroll_bar_position)

    def set_dimensions(self, dimensions: Union[pygame.math.Vector2,
                                               Tuple[int, int],
                                               Tuple[float, float]]):
        """
        Method to directly set the dimensions of a text box.

        :param dimensions: The new dimensions to set.

        """
        self.relative_rect.width = int(dimensions[0])
        self.relative_rect.height = int(dimensions[1])
        self.rect.size = self.relative_rect.size

        if dimensions[0] >= 0 and dimensions[1] >= 0:
            if self.relative_right_margin is not None:
                self.relative_right_margin = self.ui_container.rect.right - self.rect.right

            if self.relative_bottom_margin is not None:
                self.relative_bottom_margin = self.ui_container.rect.bottom - self.rect.bottom

            self._update_container_clip()

            # Quick and dirty temporary scaling to cut down on number of
            # full rebuilds triggered when rapid scaling
            if self.image is not None:
                if (self.full_rebuild_countdown > 0.0 and
                        (self.relative_rect.width > 0 and
                         self.relative_rect.height > 0)):
                    new_image = pygame.surface.Surface(self.relative_rect.size,
                                                       flags=pygame.SRCALPHA,
                                                       depth=32)
                    new_image.fill(pygame.Color('#00000000'))
                    basic_blit(new_image, self.image, (0, 0))
                    self.set_image(new_image)

                    if self.scroll_bar is not None:
                        self.scroll_bar.set_dimensions((self.scroll_bar.relative_rect.width,
                                                        self.relative_rect.height -
                                                        (2 * self.border_width) -
                                                        (2 * self.shadow_width)))
                        scroll_bar_position = (self.relative_rect.right - self.border_width -
                                               self.shadow_width - self.scroll_bar_width,
                                               self.relative_rect.top + self.border_width +
                                               self.shadow_width)
                        self.scroll_bar.set_relative_position(scroll_bar_position)

                self.should_trigger_full_rebuild = True
                self.full_rebuild_countdown = self.time_until_full_rebuild_after_changing_size

    def parse_html_into_style_data(self):
        """
        Parses HTML styled string text into a format more useful for styling pygame.font
        rendered text.
        """
        parser = TextHTMLParser(self.ui_theme, self.combined_element_ids)
        parser.push_style('body', {"bg_colour": self.background_colour})
        parser.feed(self.html_text)

        self.formatted_text_block = TextBlock(parser.text_data,
                                              self.text_wrap_rect,
                                              parser.indexed_styles,
                                              self.font_dict,
                                              self.link_style,
                                              self.background_colour,
                                              self.wrap_to_height
                                              )

    def redraw_from_text_block(self):
        """
        Redraws the final parts of the text box element that don't include redrawing the actual
        text. Useful if we've just moved the position of the text (say, with a scroll bar)
        without actually changing the text itself.
        """
        if self.rect.width <= 0 or self.rect.height <= 0:
            return
        if self.scroll_bar is not None:
            height_adjustment = int(self.scroll_bar.start_percentage *
                                    self.formatted_text_block.final_dimensions[1])
        else:
            height_adjustment = 0

        drawable_area = pygame.Rect((0, height_adjustment),
                                    (self.text_wrap_rect[2], self.text_wrap_rect[3]))
        new_image = pygame.surface.Surface(self.rect.size, flags=pygame.SRCALPHA, depth=32)
        new_image.fill(pygame.Color(0, 0, 0, 0))
        basic_blit(new_image, self.background_surf, (0, 0))
        basic_blit(new_image, self.formatted_text_block.block_sprite,
                   (self.padding[0] + self.border_width +
                    self.shadow_width + self.rounded_corner_offset,
                    self.padding[1] + self.border_width +
                    self.shadow_width + self.rounded_corner_offset),
                   drawable_area)
        self.set_image(new_image)

    def redraw_from_chunks(self):
        """
        Redraws from slightly earlier in the process than 'redraw_from_text_block'. Useful if we
        have redrawn individual chunks already (say, to change their style slightly after being
        hovered) and now want to update the text block with those changes without doing a
        full redraw.

        This won't work very well if redrawing a chunk changed it's dimensions.
        """
        self.formatted_text_block.redraw_from_chunks(self.active_text_effect)
        self.redraw_from_text_block()

    def full_redraw(self):
        """
        Trigger a full redraw of the entire text box. Useful if we have messed with the text
        chunks in a more fundamental fashion and need to reposition them (say, if some of them
        have gotten wider after being made bold).

        NOTE: This doesn't re-parse the text of our box. If you need to do that, just create a
        new text box.

        """
        self.formatted_text_block.redraw(self.active_text_effect)
        self.redraw_from_text_block()
        self.link_hover_chunks = []
        self.formatted_text_block.add_chunks_to_hover_group(self.link_hover_chunks)

    def process_event(self, event: pygame.event.Event) -> bool:
        """
        Deals with input events. In this case we just handle clicks on any links in the text.

        :param event: A pygame event to check for a reaction to.

        :return: Returns True if we consumed this event.

        """
        consumed_event = False
        should_redraw_from_chunks = False
        should_full_redraw = False
        if event.type == pygame.MOUSEBUTTONDOWN and event.button == 1:
            scaled_mouse_pos = self.ui_manager.calculate_scaled_mouse_position(event.pos)
            if self.hover_point(scaled_mouse_pos[0], scaled_mouse_pos[1]):
                consumed_event = True

                if self.is_enabled:
                    if self.scroll_bar is not None:
                        text_block_full_height = self.formatted_text_block.final_dimensions[1]
                        height_adjustment = (self.scroll_bar.start_percentage *
                                             text_block_full_height)
                    else:
                        height_adjustment = 0
                    base_x = int(self.rect[0] + self.padding[0] + self.border_width +
                                 self.shadow_width + self.rounded_corner_offset)
                    base_y = int(self.rect[1] + self.padding[1] + self.border_width +
                                 self.shadow_width + self.rounded_corner_offset - height_adjustment)
                    for chunk in self.link_hover_chunks:

                        hover_rect = pygame.Rect((base_x + chunk.rect.x,
                                                  base_y + chunk.rect.y),
                                                 chunk.rect.size)
                        if hover_rect.collidepoint(scaled_mouse_pos[0], scaled_mouse_pos[1]):
                            consumed_event = True
                            if not chunk.is_selected:
                                chunk.on_selected()
                                if chunk.metrics_changed_after_redraw:
                                    should_full_redraw = True
                                else:
                                    should_redraw_from_chunks = True

        if self.is_enabled and event.type == pygame.MOUSEBUTTONUP and event.button == 1:
            if self.scroll_bar is not None:
                height_adjustment = (self.scroll_bar.start_percentage *
                                     self.formatted_text_block.final_dimensions[1])
            else:
                height_adjustment = 0
            base_x = int(self.rect[0] + self.padding[0] + self.border_width +
                         self.shadow_width + self.rounded_corner_offset)
            base_y = int(self.rect[1] + self.padding[1] + self.border_width +
                         self.shadow_width + self.rounded_corner_offset - height_adjustment)
            scaled_mouse_pos = self.ui_manager.calculate_scaled_mouse_position(event.pos)
            for chunk in self.link_hover_chunks:

                hover_rect = pygame.Rect((base_x + chunk.rect.x,
                                          base_y + chunk.rect.y),
                                         chunk.rect.size)
                if (hover_rect.collidepoint(scaled_mouse_pos[0], scaled_mouse_pos[1]) and
                        self.rect.collidepoint(scaled_mouse_pos[0], scaled_mouse_pos[1])):
                    consumed_event = True
                    if chunk.is_selected:
                        event_data = {'user_type': UI_TEXT_BOX_LINK_CLICKED,
                                      'link_target': chunk.link_href,
                                      'ui_element': self,
                                      'ui_object_id': self.most_specific_combined_id}
                        pygame.event.post(pygame.event.Event(pygame.USEREVENT, event_data))

                if chunk.is_selected:
                    chunk.on_unselected()
                    if chunk.metrics_changed_after_redraw:
                        should_full_redraw = True
                    else:
                        should_redraw_from_chunks = True

        if should_redraw_from_chunks:
            self.redraw_from_chunks()

        if should_full_redraw:
            self.full_redraw()

        return consumed_event

    def set_active_effect(self, effect_name: Union[str, None]):
        """
        Set an animation effect to run on the text box. The effect will start running immediately
        after this call.

        These effects are currently supported:

        - 'typing_appear' - Will look as if the text is being typed in.
        - 'fade_in' - The text will fade in from the background colour (Only supported on Pygame 2)
        - 'fade_out' - The text will fade out to the background colour (only supported on Pygame 2)

        :param effect_name: The name fo the t to set. If set to None instead it will cancel any
                            active effect.

        """
        if effect_name is None:
            self.active_text_effect = None
        elif isinstance(effect_name, str):
            if effect_name == TEXT_EFFECT_TYPING_APPEAR:
                effect = TypingAppearEffect(self.formatted_text_block.characters)
                self.active_text_effect = effect
                self.full_redraw()
            elif effect_name == TEXT_EFFECT_FADE_IN:
                effect = FadeInEffect(self.formatted_text_block.characters)
                self.active_text_effect = effect
                self.redraw_from_chunks()
            elif effect_name == TEXT_EFFECT_FADE_OUT:
                effect = FadeOutEffect(self.formatted_text_block.characters)
                self.active_text_effect = effect
                self.redraw_from_chunks()
            else:
                warnings.warn('Unsupported effect name: ' + effect_name + ' for text box')

    def rebuild_from_changed_theme_data(self):
        """
        Called by the UIManager to check the theming data and rebuild whatever needs rebuilding
        for this element when the theme data has changed.
        """
        super().rebuild_from_changed_theme_data()
        has_any_changed = False

        # misc parameters
        if self._check_misc_theme_data_changed(attribute_name='shape',
                                               default_value='rectangle',
                                               casting_func=str,
                                               allowed_values=['rectangle',
                                                               'rounded_rectangle']):
            has_any_changed = True

        if self._check_shape_theming_changed(defaults={'border_width': 1,
                                                       'shadow_width': 2,
                                                       'shape_corner_radius': 2}):
            has_any_changed = True

        def tuple_extract(str_data: str) -> Tuple[int, int]:
            return int(str_data.split(',')[0]), int(str_data.split(',')[1])

        if self._check_misc_theme_data_changed(attribute_name='padding',
                                               default_value=(5, 5),
                                               casting_func=tuple_extract):
            has_any_changed = True

        # colour parameters
        background_colour = self.ui_theme.get_colour_or_gradient('dark_bg',
                                                                 self.combined_element_ids)
        if background_colour != self.background_colour:
            self.background_colour = background_colour
            has_any_changed = True

        border_colour = self.ui_theme.get_colour_or_gradient('normal_border',
                                                             self.combined_element_ids)
        if border_colour != self.border_colour:
            self.border_colour = border_colour
            has_any_changed = True

        if self._check_link_style_changed():
            has_any_changed = True

        if has_any_changed:
            self.rebuild()

    def _check_link_style_changed(self) -> bool:
        """
        Checks for any changes in hyper link related styling in the theme data.

        :return: True if changes detected.

        """
        has_any_changed = False

        if self._check_misc_theme_data_changed(attribute_name='link_normal_underline',
                                               default_value=True,
                                               casting_func=bool):
            has_any_changed = True

        if self._check_misc_theme_data_changed(attribute_name='link_hover_underline',
                                               default_value=True,
                                               casting_func=bool):
            has_any_changed = True

        link_normal_colour = self.ui_theme.get_colour_or_gradient('link_text',
                                                                  self.combined_element_ids)
        if link_normal_colour != self.link_normal_colour:
            self.link_normal_colour = link_normal_colour
        link_hover_colour = self.ui_theme.get_colour_or_gradient('link_hover',
                                                                 self.combined_element_ids)
        if link_hover_colour != self.link_hover_colour:
            self.link_hover_colour = link_hover_colour
        link_selected_colour = self.ui_theme.get_colour_or_gradient('link_selected',
                                                                    self.combined_element_ids)
        if link_selected_colour != self.link_selected_colour:
            self.link_selected_colour = link_selected_colour
        link_style = {'link_text': self.link_normal_colour,
                      'link_hover': self.link_hover_colour,
                      'link_selected': self.link_selected_colour,
                      'link_normal_underline': self.link_normal_underline,
                      'link_hover_underline': self.link_hover_underline}
        if link_style != self.link_style:
            self.link_style = link_style
            has_any_changed = True
        return has_any_changed

<<<<<<< HEAD
    def show(self):
        """
        In addition to the base UIElement.show() - call show() of scroll_bar if it exists.
        """
        super().show()

        if self.scroll_bar is not None:
            self.scroll_bar.show()

    def hide(self):
        """
        In addition to the base UIElement.hide() - call hide() of scroll_bar if it exists.
        """
        super().hide()

        if self.scroll_bar is not None:
            self.scroll_bar.hide()
=======
    def disable(self):
        """
        Disable the text box. Basically just disables the scroll bar if one exists.
        """
        if self.is_enabled:
            self.is_enabled = False
            if self.scroll_bar:
                self.scroll_bar.disable()

    def enable(self):
        """
        Enable the text box. Renables the scroll bar if one exists.
        """
        if not self.is_enabled:
            self.is_enabled = True
            if self.scroll_bar:
                self.scroll_bar.enable()
>>>>>>> 7c9288c7
<|MERGE_RESOLUTION|>--- conflicted
+++ resolved
@@ -720,25 +720,6 @@
             has_any_changed = True
         return has_any_changed
 
-<<<<<<< HEAD
-    def show(self):
-        """
-        In addition to the base UIElement.show() - call show() of scroll_bar if it exists.
-        """
-        super().show()
-
-        if self.scroll_bar is not None:
-            self.scroll_bar.show()
-
-    def hide(self):
-        """
-        In addition to the base UIElement.hide() - call hide() of scroll_bar if it exists.
-        """
-        super().hide()
-
-        if self.scroll_bar is not None:
-            self.scroll_bar.hide()
-=======
     def disable(self):
         """
         Disable the text box. Basically just disables the scroll bar if one exists.
@@ -756,4 +737,21 @@
             self.is_enabled = True
             if self.scroll_bar:
                 self.scroll_bar.enable()
->>>>>>> 7c9288c7
+
+    def show(self):
+        """
+        In addition to the base UIElement.show() - call show() of scroll_bar if it exists.
+        """
+        super().show()
+
+        if self.scroll_bar is not None:
+            self.scroll_bar.show()
+
+    def hide(self):
+        """
+        In addition to the base UIElement.hide() - call hide() of scroll_bar if it exists.
+        """
+        super().hide()
+
+        if self.scroll_bar is not None:
+            self.scroll_bar.hide()