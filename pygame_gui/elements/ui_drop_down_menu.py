from typing import Union, List, Tuple, Dict

import pygame

from pygame_gui._constants import UI_BUTTON_PRESSED, UI_SELECTION_LIST_NEW_SELECTION
from pygame_gui._constants import UI_DROP_DOWN_MENU_CHANGED

from pygame_gui.core.interfaces import IContainerLikeInterface, IUIManagerInterface
from pygame_gui.core import UIElement
from pygame_gui.core.drawable_shapes import RectDrawableShape, RoundedRectangleShape

from pygame_gui.elements.ui_button import UIButton
from pygame_gui.elements.ui_selection_list import UISelectionList


class UIExpandedDropDownState:
    """
    The expanded state of the drop down  displays the currently chosen option, all the available
    options and a button to close the menu and return to the closed state.

    Picking an option will also close the menu.

    :param drop_down_menu_ui: The UIDropDownElement this state belongs to.
    :param options_list: The list of options in this drop down.
    :param selected_option: The currently selected option.
    :param base_position_rect: Position and dimensions rectangle.
    :param close_button_width: Width of close button.
    :param expand_direction: Direction of expansion, 'up' or 'down'.
    :param manager: The UI Manager for the whole UI.
    :param container: The container the element is within.
    :param object_ids: The object IDs for the drop down UI element.
    :param element_ids: The element IDs for the drop down UI element.

    """

    def __init__(self,
                 drop_down_menu_ui: 'UIDropDownMenu',
                 options_list: List[str],
                 selected_option: str,
                 base_position_rect: Union[pygame.Rect, None],
                 close_button_width: int,
                 expand_direction: Union[str, None],
                 manager: IUIManagerInterface,
                 container: IContainerLikeInterface,
                 object_ids: Union[List[Union[str, None]], None],
                 element_ids: Union[List[str], None]):

        self.drop_down_menu_ui = drop_down_menu_ui
        self.options_list = options_list
        self.selected_option = selected_option
        self.base_position_rect = base_position_rect

        self.expand_direction = expand_direction
        self.ui_manager = manager
        self.ui_container = container
        self.element_ids = element_ids
        self.object_ids = object_ids

        # sizing variables
        self.options_list_height = 0
        self.option_list_y_pos = 0
        self.close_button_width = close_button_width

        # UI elements
        self.selected_option_button = None
        self.close_button = None
        self.options_selection_list = None

        # state transitioning
        self.should_transition = False
        self.target_state = 'closed'

    def rebuild(self):
        """
        Rebuild the state from theming parameters and dimensions.

        """
        theming_parameters = {'normal_bg': self.drop_down_menu_ui.background_colour,
                              'normal_border': self.drop_down_menu_ui.border_colour,
                              'border_width': self.drop_down_menu_ui.border_width,
                              'shadow_width': self.drop_down_menu_ui.shadow_width,
                              'shape_corner_radius': self.drop_down_menu_ui.shape_corner_radius}

        shape_rect = self.drop_down_menu_ui.relative_rect
        if self.drop_down_menu_ui.shape == 'rectangle':
            self.drop_down_menu_ui.drawable_shape = RectDrawableShape(shape_rect,
                                                                      theming_parameters,
                                                                      ['normal'],
                                                                      self.ui_manager)

        elif self.drop_down_menu_ui.shape == 'rounded_rectangle':
            self.drop_down_menu_ui.drawable_shape = RoundedRectangleShape(shape_rect,
                                                                          theming_parameters,
                                                                          ['normal'],
                                                                          self.ui_manager)

        self.on_fresh_drawable_shape_ready()

        # extra
        if self.close_button is not None:
            expand_button_symbol = '▼'
            if self.expand_direction is not None:
                if self.expand_direction == 'up':
                    expand_button_symbol = '▲'
                elif self.expand_direction == 'down':
                    expand_button_symbol = '▼'
            self.close_button.set_text(expand_button_symbol)

    def start(self):
        """
        Called each time we enter the expanded state. It creates the necessary elements, the
        selected option, all the other available options and the close button.

        """
        self.should_transition = False

        self.selected_option_button = UIButton(pygame.Rect(self.base_position_rect.topleft,
                                                           (self.base_position_rect.width -
                                                            self.close_button_width,
                                                            self.base_position_rect.height)),
                                               self.selected_option,
                                               self.ui_manager,
                                               self.ui_container,
                                               starting_height=2,
                                               parent_element=self.drop_down_menu_ui,
                                               object_id='#selected_option')
        self.drop_down_menu_ui.join_focus_sets(self.selected_option_button)

        expand_button_symbol = '▼'

        list_object_id = '#drop_down_options_list'
        list_object_ids = self.drop_down_menu_ui.object_ids[:]
        list_object_ids.append(list_object_id)
        list_element_ids = self.drop_down_menu_ui.element_ids[:]
        list_element_ids.append('selection_list')

        final_ids = self.ui_manager.get_theme().build_all_combined_ids(list_element_ids,
                                                                       list_object_ids)

        try:
            list_shadow_width = int(
                self.ui_manager.get_theme().get_misc_data('shadow_width', final_ids))
        except (LookupError, ValueError):
            list_shadow_width = 2

        try:
            list_border_width = int(
                self.ui_manager.get_theme().get_misc_data('border_width', final_ids))
        except (LookupError, ValueError):
            list_border_width = 1

        options_list_border_and_shadow = list_shadow_width + list_border_width
        self.options_list_height = ((20 * len(self.options_list)) +
                                    (2 * options_list_border_and_shadow))
        self.option_list_y_pos = 0
        if self.expand_direction is not None:
            if self.expand_direction == 'up':
                expand_button_symbol = '▲'

                if self.drop_down_menu_ui.expansion_height_limit is None:
                    self.drop_down_menu_ui.expansion_height_limit = self.base_position_rect.top

                self.options_list_height = min(self.options_list_height,
                                               self.drop_down_menu_ui.expansion_height_limit)

                self.option_list_y_pos = self.base_position_rect.top - self.options_list_height

            elif self.expand_direction == 'down':
                expand_button_symbol = '▼'

                if self.drop_down_menu_ui.expansion_height_limit is None:
                    height_limit = (self.drop_down_menu_ui.ui_container.relative_rect.height -
                                    self.base_position_rect.bottom)
                    self.drop_down_menu_ui.expansion_height_limit = height_limit

                self.options_list_height = min(self.options_list_height,
                                               self.drop_down_menu_ui.expansion_height_limit)

                self.option_list_y_pos = self.base_position_rect.bottom

        close_button_x = (self.base_position_rect.x +
                          self.base_position_rect.width -
                          self.close_button_width)

        self.close_button = UIButton(pygame.Rect((close_button_x,
                                                  self.base_position_rect.y),
                                                 (self.close_button_width,
                                                  self.base_position_rect.height)),
                                     expand_button_symbol,
                                     self.ui_manager,
                                     self.ui_container,
                                     starting_height=2,
                                     parent_element=self.drop_down_menu_ui,
                                     object_id='#expand_button')
        self.drop_down_menu_ui.join_focus_sets(self.close_button)

        list_rect = pygame.Rect(self.drop_down_menu_ui.relative_rect.left,
                                self.option_list_y_pos,
                                (self.drop_down_menu_ui.relative_rect.width -
                                 self.close_button_width),
                                self.options_list_height)
        self.options_selection_list = UISelectionList(list_rect,
                                                      starting_height=2,
                                                      item_list=self.options_list,
                                                      allow_double_clicks=False,
                                                      manager=self.ui_manager,
                                                      parent_element=self.drop_down_menu_ui,
                                                      container=self.ui_container,
                                                      object_id='#drop_down_options_list')
        self.drop_down_menu_ui.join_focus_sets(self.options_selection_list)

        self.rebuild()

    def finish(self):
        """
        cleans everything up upon exiting the expanded menu state.
        """
        self.options_selection_list.kill()
        self.selected_option_button.kill()
        self.close_button.kill()

    def process_event(self, event: pygame.event.Event) -> bool:
        """
        Processes events for the closed state of the drop down.

        :param event: The event to process.

        :return: Return True if we want to consume this event so it is not passed on to the
                 rest of the UI.

        """
        consumed_event = False

        if (event.type == pygame.USEREVENT and
                event.user_type == UI_BUTTON_PRESSED and
                event.ui_element in [self.close_button, self.selected_option_button]):

            self.should_transition = True

        if (event.type == pygame.USEREVENT and
                event.user_type == UI_SELECTION_LIST_NEW_SELECTION and
                event.ui_element == self.options_selection_list):
            selection = self.options_selection_list.get_single_selection()
            self.drop_down_menu_ui.selected_option = selection
            self.should_transition = True

            event_data = {'user_type': UI_DROP_DOWN_MENU_CHANGED,
                          'text': self.drop_down_menu_ui.selected_option,
                          'ui_element': self.drop_down_menu_ui,
                          'ui_object_id': self.drop_down_menu_ui.most_specific_combined_id}
            drop_down_changed_event = pygame.event.Event(pygame.USEREVENT, event_data)
            pygame.event.post(drop_down_changed_event)

        return consumed_event

    def update_position(self):
        """
        Update the position of all the button elements in the open drop down state.

        Used when the position of the  drop down has been altered directly, rather than when it
        has been moved as a consequence of it's container being moved.
        """

        # update the base position rect
        border_and_shadow = (self.drop_down_menu_ui.shadow_width +
                             self.drop_down_menu_ui.border_width)
        self.base_position_rect.x = self.drop_down_menu_ui.relative_rect.x + border_and_shadow
        self.base_position_rect.y = self.drop_down_menu_ui.relative_rect.y + border_and_shadow

        # update all the ui elements that depend on the base position
        self.selected_option_button.set_relative_position(self.base_position_rect.topleft)
        list_post = (self.drop_down_menu_ui.relative_rect.left, self.option_list_y_pos)
        self.options_selection_list.set_relative_position(list_post)

        close_button_x = (self.base_position_rect.x +
                          self.base_position_rect.width -
                          self.close_button_width)
        self.close_button.set_relative_position([close_button_x, self.base_position_rect.y])

    def update_dimensions(self):
        """
        Update the dimensions of all the button elements in the closed drop down state.

        Used when the dimensions of the drop down have been altered.
        """

        # update the base position rect
        border_and_shadow = (self.drop_down_menu_ui.shadow_width +
                             self.drop_down_menu_ui.border_width)
        self.base_position_rect.width = (self.drop_down_menu_ui.relative_rect.width -
                                         (2 * border_and_shadow))
        self.base_position_rect.height = (self.drop_down_menu_ui.relative_rect.height -
                                          (2 * border_and_shadow))

        if self.expand_direction is not None:
            if self.expand_direction == 'up':
                self.options_list_height = min(self.options_list_height,
                                               self.drop_down_menu_ui.expansion_height_limit)
                self.option_list_y_pos = self.base_position_rect.top - self.options_list_height

            elif self.expand_direction == 'down':
                self.options_list_height = min(self.options_list_height,
                                               self.drop_down_menu_ui.expansion_height_limit)
                self.option_list_y_pos = self.base_position_rect.bottom

        # update all the ui elements that depend on the base position rect
        self.selected_option_button.set_dimensions((self.base_position_rect.width -
                                                    self.close_button_width,
                                                    self.base_position_rect.height))

        self.options_selection_list.set_dimensions(((self.drop_down_menu_ui.relative_rect.width -
                                                     self.close_button_width),
                                                    self.options_list_height))

        list_pos = (self.drop_down_menu_ui.relative_rect.left, self.option_list_y_pos)
        self.options_selection_list.set_relative_position(list_pos)

        close_button_x = (self.base_position_rect.x +
                          self.base_position_rect.width -
                          self.close_button_width)
        self.close_button.set_dimensions((self.close_button_width,
                                          self.base_position_rect.height))
        self.close_button.set_relative_position((close_button_x, self.base_position_rect.y))

        # self.rebuild()

    def on_fresh_drawable_shape_ready(self):
        """
        Called by an element's drawable shape when it has a new image surface ready for use,
        normally after a rebuilding/redrawing of some kind.

        In this case the result is to set the UI element's image to the new surface.
        """
        image = self.drop_down_menu_ui.drawable_shape.get_surface('normal')
        self.drop_down_menu_ui.set_image(image)

    def hide(self):
        self.should_transition = True


class UIClosedDropDownState:
    """
    The closed state of the drop down just displays the currently chosen option and a button that
    will switch the menu to the expanded state.

    :param drop_down_menu_ui: The UIDropDownElement this state belongs to.
    :param selected_option: The currently selected option.
    :param base_position_rect: Position and dimensions rectangle.
    :param open_button_width: Width of open button.
    :param expand_direction: Direction of expansion, 'up' or 'down'.
    :param manager: The UI Manager for the whole UI.
    :param container: The container the element is within.
    :param object_ids: The object IDs for the drop down UI element.
    :param element_ids: The element IDs for the drop down UI element.

    """

    def __init__(self,
                 drop_down_menu_ui: 'UIDropDownMenu',
                 selected_option: str,
                 base_position_rect: Union[pygame.Rect, None],
                 open_button_width: int,
                 expand_direction: Union[str, None],
                 manager: IUIManagerInterface,
                 container: IContainerLikeInterface,
                 object_ids: Union[List[Union[str, None]], None],
                 element_ids: Union[List[str], None],
                 visible: int = 1):

        self.drop_down_menu_ui = drop_down_menu_ui
        self.selected_option_button = None
        self.open_button = None
        self.selected_option = selected_option
        self.base_position_rect = base_position_rect
        self.expand_direction = expand_direction
        self.ui_manager = manager
        self.ui_container = container
        self.element_ids = element_ids
        self.object_ids = object_ids

        self.open_button_width = open_button_width

        self.should_transition = False
        self.target_state = 'expanded'
        self.visible = visible

    def rebuild(self):
        """
        Rebuild the closed state from theming parameters and dimensions.

        """
        theming_parameters = {'normal_bg': self.drop_down_menu_ui.background_colour,
                              'normal_border': self.drop_down_menu_ui.border_colour,
                              'border_width': self.drop_down_menu_ui.border_width,
                              'shadow_width': self.drop_down_menu_ui.shadow_width,
                              'shape_corner_radius': self.drop_down_menu_ui.shape_corner_radius}

        if self.drop_down_menu_ui.shape == 'rectangle':
            self.drop_down_menu_ui.drawable_shape = RectDrawableShape(self.drop_down_menu_ui.rect,
                                                                      theming_parameters,
                                                                      ['normal'],
                                                                      self.ui_manager)
        elif self.drop_down_menu_ui.shape == 'rounded_rectangle':
            shape_rect = self.drop_down_menu_ui.rect
            self.drop_down_menu_ui.drawable_shape = RoundedRectangleShape(shape_rect,
                                                                          theming_parameters,
                                                                          ['normal'],
                                                                          self.ui_manager)

        self.drop_down_menu_ui.image = self.drop_down_menu_ui.drawable_shape.get_surface('normal')

        # extra
        if self.open_button is not None:
            expand_button_symbol = '▼'
            if self.expand_direction is not None:
                if self.expand_direction == 'up':
                    expand_button_symbol = '▲'
                elif self.expand_direction == 'down':
                    expand_button_symbol = '▼'
            self.open_button.set_text(expand_button_symbol)

    def start(self):
        """
        Called each time we enter the closed state. It creates the necessary elements, the
        selected option and the open button.
        """
        self.rebuild()

        self.should_transition = False
        self.selected_option_button = UIButton(pygame.Rect((self.base_position_rect.x,
                                                            self.base_position_rect.y),
                                                           (self.base_position_rect.width -
                                                            self.open_button_width,
                                                            self.base_position_rect.height)),
                                               self.selected_option,
                                               self.ui_manager,
                                               self.ui_container,
                                               starting_height=2,
                                               parent_element=self.drop_down_menu_ui,
<<<<<<< HEAD
                                               object_id='#selected_option',
                                               visible=self.visible)
=======
                                               object_id='#selected_option')
        self.drop_down_menu_ui.join_focus_sets(self.selected_option_button)

>>>>>>> cac3fc6c
        open_button_x = (self.base_position_rect.x +
                         self.base_position_rect.width -
                         self.open_button_width)

        expand_button_symbol = '▼'
        if self.expand_direction is not None:
            if self.expand_direction == 'up':
                expand_button_symbol = '▲'
            elif self.expand_direction == 'down':
                expand_button_symbol = '▼'

        self.open_button = UIButton(pygame.Rect((open_button_x,
                                                 self.base_position_rect.y),
                                                (self.open_button_width,
                                                 self.base_position_rect.height)),
                                    expand_button_symbol,
                                    self.ui_manager,
                                    self.ui_container,
                                    starting_height=2,
                                    parent_element=self.drop_down_menu_ui,
<<<<<<< HEAD
                                    object_id='#expand_button',
                                    visible=self.visible)
=======
                                    object_id='#expand_button')
        self.drop_down_menu_ui.join_focus_sets(self.open_button)
>>>>>>> cac3fc6c

    def finish(self):
        """
        Called when we leave the closed state. Kills the open button and the selected option button.
        """
        self.selected_option_button.kill()
        self.open_button.kill()

    def process_event(self, event: pygame.event.Event) -> bool:
        """
        Processes events for the closed state of the drop down.

        :param event: The event to process.

        :return: Return True if we want to consume this event so it is not passed on to the
                 rest of the UI.
        """
        consumed_event = False

        if (event.type == pygame.USEREVENT and event.user_type == UI_BUTTON_PRESSED and
                event.ui_element in [self.open_button, self.selected_option_button]):

            self.should_transition = True

        return consumed_event

    def update_position(self):
        """
        Update the position of all the button elements in the closed drop down state.

        Used when the position of the  drop down has been altered directly, rather than when it has
        been moved as a consequence of it's container being moved.
        """

        # update the base position rect
        border_and_shadow = (self.drop_down_menu_ui.shadow_width +
                             self.drop_down_menu_ui.border_width)
        self.base_position_rect.x = self.drop_down_menu_ui.relative_rect.x + border_and_shadow
        self.base_position_rect.y = self.drop_down_menu_ui.relative_rect.y + border_and_shadow

        # update all the ui elements that depend on the base position
        self.selected_option_button.set_relative_position(self.base_position_rect.topleft)

        open_button_x = (self.base_position_rect.x +
                         self.base_position_rect.width -
                         self.open_button_width)
        self.open_button.set_relative_position((open_button_x, self.base_position_rect.y))

    def update_dimensions(self):
        """
        Update the dimensions of all the button elements in the closed drop down state.

        Used when the dimensions of the drop down have been altered.
        """

        # update the base position rect
        border_and_shadow = (self.drop_down_menu_ui.shadow_width +
                             self.drop_down_menu_ui.border_width)
        self.base_position_rect.width = (self.drop_down_menu_ui.relative_rect.width -
                                         (2 * border_and_shadow))
        self.base_position_rect.height = (self.drop_down_menu_ui.relative_rect.height -
                                          (2 * border_and_shadow))

        # update all the ui elements that depend on the base position rect
        self.selected_option_button.set_dimensions((self.base_position_rect.width -
                                                    self.open_button_width,
                                                    self.base_position_rect.height))
        open_button_x = (self.base_position_rect.x +
                         self.base_position_rect.width -
                         self.open_button_width)
        self.open_button.set_dimensions((self.open_button_width, self.base_position_rect.height))
        self.open_button.set_relative_position((open_button_x, self.base_position_rect.y))

    def on_fresh_drawable_shape_ready(self):
        """
        Called by an element's drawable shape when it has a new image surface ready for use,
        normally after a rebuilding/redrawing of some kind.

        In this case the result is to set the UI element's image to the new surface.
        """
        self.drop_down_menu_ui.set_image(self.drop_down_menu_ui.drawable_shape.get_fresh_surface())

    def show(self):
        self.visible = 1

        if self.open_button is not None:
            self.open_button.show()
        if self.selected_option_button is not None:
            self.selected_option_button.show()

    def hide(self):
        self.visible = 0

        if self.open_button is not None:
            self.open_button.hide()
        if self.selected_option_button is not None:
            self.selected_option_button.hide()


class UIDropDownMenu(UIElement):
    """
    A drop down menu lets us choose one text option from a list. That list of options can be
    expanded and hidden at the press of a button. While the element is called a drop down,
    it can also be made to 'climb up' by changing the 'expand_direction' styling option to 'up'
    in the theme file.

    The drop down is implemented through two states, one representing the 'closed' menu state
    and one for when it has been 'expanded'.

    :param options_list: The list of of options to choose from. They must be strings.
    :param starting_option: The starting option, selected when the menu is first created.
    :param relative_rect: The size and position of the element when not expanded.
    :param manager: The UIManager that manages this element.
    :param container: The container that this element is within. If set to None will be the root
                      window's container.
    :param parent_element: The element this element 'belongs to' in the theming hierarchy.
    :param object_id: A custom defined ID for fine tuning of theming.
    :param expansion_height_limit: Limit on the height that this will expand to, defaults to the
                                   container bounds.
    :param anchors: A dictionary describing what this element's relative_rect is relative to.

    """

    def __init__(self,
                 options_list: List[str],
                 starting_option: str,
                 relative_rect: pygame.Rect,
                 manager: IUIManagerInterface,
                 container: Union[IContainerLikeInterface, None] = None,
                 parent_element: UIElement = None,
                 object_id: Union[str, None] = None,
                 expansion_height_limit: Union[int, None] = None,
                 anchors: Dict[str, str] = None,
                 visible: int = 1
                 ):

        super().__init__(relative_rect, manager, container,
                         layer_thickness=3, starting_height=1,
                         anchors=anchors, visible=visible)

        self._create_valid_ids(container=container,
                               parent_element=parent_element,
                               object_id=object_id,
                               element_id='drop_down_menu')

        self.options_list = options_list
        self.selected_option = starting_option
        self.open_button_width = 20

        self.expansion_height_limit = expansion_height_limit

        self.border_width = None
        self.shadow_width = None
        self.background_colour = None
        self.border_colour = None
        self.shape = "rectangle"
        self.shape_corner_radius = 2

        self.current_state = None
        self.background_rect = None
        self.expand_direction = None

        self.menu_states = {}

        self.rebuild_from_changed_theme_data()

        self.menu_states = {'closed': UIClosedDropDownState(self,
                                                            self.selected_option,
                                                            self.background_rect,
                                                            self.open_button_width,
                                                            self.expand_direction,
                                                            self.ui_manager,
                                                            self.ui_container,
                                                            self.element_ids,
                                                            self.object_ids,
                                                            self.visible),
                            'expanded': UIExpandedDropDownState(self,
                                                                self.options_list,
                                                                self.selected_option,
                                                                self.background_rect,
                                                                self.open_button_width,
                                                                self.expand_direction,
                                                                self.ui_manager,
                                                                self.ui_container,
                                                                self.element_ids,
                                                                self.object_ids,
                                                                )}
        self.current_state = self.menu_states['closed']
        self.current_state.start()

    def kill(self):
        """
        Overrides the standard sprite kill to also properly kill/finish the current state of the
        drop down. Depending on whether it is expanded or closed the drop down menu will have
        different elements to clean up.
        """
        self.current_state.finish()
        super().kill()

    def unfocus(self):
        if self.current_state is self.menu_states['expanded']:
            self.current_state.should_transition = True

    def update(self, time_delta: float):
        """
        The update here deals with transitioning between the two states of the drop down menu and
        then passes the rest of the work onto whichever state is active.

        :param time_delta: The time in second between calls to update.

        """
        super().update(time_delta)
        if self.alive() and self.current_state.should_transition:
            self.current_state.finish()
            self.current_state = self.menu_states[self.current_state.target_state]
            self.current_state.selected_option = self.selected_option
            self.current_state.start()

    def process_event(self, event: pygame.event.Event) -> bool:
        """
        Handles various interactions with the drop down menu by passing them along to the
        active state.

        :param event: The event to process.

        :return: Return True if we want to consume this event so it is not passed on to the
                 rest of the UI.

        """
        consumed_event = False
        if self.is_enabled:
            consumed_event = self.current_state.process_event(event)

        return consumed_event

    def rebuild_from_changed_theme_data(self):
        """
        Triggers the element to rebuild if any of it's theming data has changed, which involves a
        lot of checking and validating it's theming data.

        """
        super().rebuild_from_changed_theme_data()
        has_any_changed = False

        if self._check_misc_theme_data_changed(attribute_name='expand_direction',
                                               default_value='down',
                                               casting_func=str,
                                               allowed_values=['up', 'down']):
            has_any_changed = True

        if self._check_misc_theme_data_changed(attribute_name='shape',
                                               default_value='rectangle',
                                               casting_func=str,
                                               allowed_values=['rectangle',
                                                               'rounded_rectangle']):
            has_any_changed = True

        if self._check_shape_theming_changed(defaults={'border_width': 1,
                                                       'shadow_width': 2,
                                                       'shape_corner_radius': 2}):
            has_any_changed = True

        background_colour = self.ui_theme.get_colour_or_gradient('dark_bg',
                                                                 self.combined_element_ids)
        if background_colour != self.background_colour:
            self.background_colour = background_colour
            has_any_changed = True

        border_colour = self.ui_theme.get_colour_or_gradient('normal_border',
                                                             self.combined_element_ids)
        if border_colour != self.border_colour:
            self.border_colour = border_colour
            has_any_changed = True

        if has_any_changed:
            border_and_shadow = self.border_width + self.shadow_width
            self.background_rect = pygame.Rect(self.relative_rect.x + border_and_shadow,
                                               self.relative_rect.y + border_and_shadow,
                                               self.relative_rect.width - (2 * border_and_shadow),
                                               self.relative_rect.height - (2 * border_and_shadow))

            for state in self.menu_states:
                self.menu_states[state].expand_direction = self.expand_direction

            self.rebuild()

    def rebuild(self):
        """
        A complete rebuild of the drawable parts of this element.

        """
        if self.current_state is not None:
            self.current_state.rebuild()

    def set_position(self, position: Union[pygame.math.Vector2,
                                           Tuple[int, int],
                                           Tuple[float, float]]):
        """
        Sets the absolute screen position of this drop down, updating all subordinate button
        elements at the same time.

        :param position: The absolute screen position to set.

        """
        super().set_position(position)
        self.current_state.update_position()

    def set_relative_position(self, position: Union[pygame.math.Vector2,
                                                    Tuple[int, int],
                                                    Tuple[float, float]]):
        """
        Sets the relative screen position of this drop down, updating all subordinate button
        elements at the same time.

        :param position: The relative screen position to set.

        """
        super().set_relative_position(position)
        self.current_state.update_position()

    def set_dimensions(self, dimensions: Union[pygame.math.Vector2,
                                               Tuple[int, int],
                                               Tuple[float, float]]):
        """
        Sets the dimensions of this drop down, updating all subordinate button
        elements at the same time.

        :param dimensions: The new dimensions to set.

        """
        super().set_dimensions(dimensions)
        self.current_state.update_dimensions()

    def on_fresh_drawable_shape_ready(self):
        """
        Called by an element's drawable shape when it has a new image surface ready for use,
        normally after a rebuilding/redrawing of some kind.
        """
        self.current_state.on_fresh_drawable_shape_ready()

    def hover_point(self, hover_x: float, hover_y: float) -> bool:
        """
        Test if a given point counts as 'hovering' this UI element. Normally that is a
        straightforward matter of seeing if a point is inside the rectangle. Occasionally it
        will also check if we are in a wider zone around a UI element once it is already active,
        this makes it easier to move scroll bars and the like.

        :param hover_x: The x (horizontal) position of the point.
        :param hover_y: The y (vertical) position of the point.

        :return: Returns True if we are hovering this element.

        """
        return (bool(self.rect.collidepoint(hover_x, hover_y)) and
                bool(self.ui_container.rect.collidepoint(hover_x, hover_y)))

    def show(self):
        super().show()

        self.menu_states['closed'].show()

    def hide(self):
        super().hide()

        self.menu_states['closed'].hide()
        self.menu_states['expanded'].hide()<|MERGE_RESOLUTION|>--- conflicted
+++ resolved
@@ -437,14 +437,10 @@
                                                self.ui_container,
                                                starting_height=2,
                                                parent_element=self.drop_down_menu_ui,
-<<<<<<< HEAD
                                                object_id='#selected_option',
                                                visible=self.visible)
-=======
-                                               object_id='#selected_option')
         self.drop_down_menu_ui.join_focus_sets(self.selected_option_button)
 
->>>>>>> cac3fc6c
         open_button_x = (self.base_position_rect.x +
                          self.base_position_rect.width -
                          self.open_button_width)
@@ -465,13 +461,8 @@
                                     self.ui_container,
                                     starting_height=2,
                                     parent_element=self.drop_down_menu_ui,
-<<<<<<< HEAD
-                                    object_id='#expand_button',
-                                    visible=self.visible)
-=======
                                     object_id='#expand_button')
         self.drop_down_menu_ui.join_focus_sets(self.open_button)
->>>>>>> cac3fc6c
 
     def finish(self):
         """
@@ -610,7 +601,8 @@
 
         super().__init__(relative_rect, manager, container,
                          layer_thickness=3, starting_height=1,
-                         anchors=anchors, visible=visible)
+                         anchors=anchors,
+                         visible=visible)
 
         self._create_valid_ids(container=container,
                                parent_element=parent_element,
@@ -657,7 +649,7 @@
                                                                 self.ui_manager,
                                                                 self.ui_container,
                                                                 self.element_ids,
-                                                                self.object_ids,
+                                                                self.object_ids
                                                                 )}
         self.current_state = self.menu_states['closed']
         self.current_state.start()
@@ -826,15 +818,4 @@
 
         """
         return (bool(self.rect.collidepoint(hover_x, hover_y)) and
-                bool(self.ui_container.rect.collidepoint(hover_x, hover_y)))
-
-    def show(self):
-        super().show()
-
-        self.menu_states['closed'].show()
-
-    def hide(self):
-        super().hide()
-
-        self.menu_states['closed'].hide()
-        self.menu_states['expanded'].hide()+                bool(self.ui_container.rect.collidepoint(hover_x, hover_y)))