from typing import Union, List, Tuple, Dict

import pygame

from pygame_gui._constants import UI_BUTTON_PRESSED, UI_SELECTION_LIST_NEW_SELECTION
from pygame_gui._constants import UI_DROP_DOWN_MENU_CHANGED

from pygame_gui.core.interfaces import IContainerLikeInterface, IUIManagerInterface
from pygame_gui.core import UIElement
from pygame_gui.core.drawable_shapes import RectDrawableShape, RoundedRectangleShape

from pygame_gui.elements.ui_button import UIButton
from pygame_gui.elements.ui_selection_list import UISelectionList


class UIExpandedDropDownState:
    """
    The expanded state of the drop down  displays the currently chosen option, all the available
    options and a button to close the menu and return to the closed state.

    Picking an option will also close the menu.

    :param drop_down_menu_ui: The UIDropDownElement this state belongs to.
    :param options_list: The list of options in this drop down.
    :param selected_option: The currently selected option.
    :param base_position_rect: Position and dimensions rectangle.
    :param close_button_width: Width of close button.
    :param expand_direction: Direction of expansion, 'up' or 'down'.
    :param manager: The UI Manager for the whole UI.
    :param container: The container the element is within.
    :param object_ids: The object IDs for the drop down UI element.
    :param element_ids: The element IDs for the drop down UI element.
    """

    def __init__(self,
                 drop_down_menu_ui: 'UIDropDownMenu',
                 options_list: List[str],
                 selected_option: str,
                 base_position_rect: Union[pygame.Rect, None],
                 close_button_width: int,
                 expand_direction: Union[str, None],
                 manager: IUIManagerInterface,
                 container: IContainerLikeInterface,
                 object_ids: Union[List[Union[str, None]], None],
                 element_ids: Union[List[str], None]):

        self.drop_down_menu_ui = drop_down_menu_ui
        self.options_list = options_list
        self.selected_option = selected_option
        self.base_position_rect = base_position_rect

        self.expand_direction = expand_direction
        self.ui_manager = manager
        self.ui_container = container
        self.element_ids = element_ids
        self.object_ids = object_ids

        # sizing variables
        self.options_list_height = 0
        self.option_list_y_pos = 0
        self.close_button_width = close_button_width

        # UI elements
        self.selected_option_button = None
        self.close_button = None
        self.options_selection_list = None

        # state transitioning
        self.should_transition = False
        self.target_state = 'closed'

    def rebuild(self):
        """
        Rebuild the state from theming parameters and dimensions.

        """
        theming_parameters = {'normal_bg': self.drop_down_menu_ui.background_colour,
                              'normal_border': self.drop_down_menu_ui.border_colour,
                              'border_width': self.drop_down_menu_ui.border_width,
                              'shadow_width': self.drop_down_menu_ui.shadow_width,
                              'shape_corner_radius': self.drop_down_menu_ui.shape_corner_radius}

        shape_rect = self.drop_down_menu_ui.relative_rect
        if self.drop_down_menu_ui.shape == 'rectangle':
            self.drop_down_menu_ui.drawable_shape = RectDrawableShape(shape_rect,
                                                                      theming_parameters,
                                                                      ['normal'],
                                                                      self.ui_manager)

        elif self.drop_down_menu_ui.shape == 'rounded_rectangle':
            self.drop_down_menu_ui.drawable_shape = RoundedRectangleShape(shape_rect,
                                                                          theming_parameters,
                                                                          ['normal'],
                                                                          self.ui_manager)

        self.on_fresh_drawable_shape_ready()

        # extra
        if self.close_button is not None:
            expand_button_symbol = '▼'
            if self.expand_direction is not None:
                if self.expand_direction == 'up':
                    expand_button_symbol = '▲'
                elif self.expand_direction == 'down':
                    expand_button_symbol = '▼'
            self.close_button.set_text(expand_button_symbol)

    def start(self):
        """
        Called each time we enter the expanded state. It creates the necessary elements, the
        selected option, all the other available options and the close button.

        """
        self.should_transition = False

        self.selected_option_button = UIButton(pygame.Rect(self.base_position_rect.topleft,
                                                           (self.base_position_rect.width -
                                                            self.close_button_width,
                                                            self.base_position_rect.height)),
                                               self.selected_option,
                                               self.ui_manager,
                                               self.ui_container,
                                               starting_height=2,
                                               parent_element=self.drop_down_menu_ui,
                                               object_id='#selected_option')
        self.drop_down_menu_ui.join_focus_sets(self.selected_option_button)

        expand_button_symbol = '▼'

        list_object_id = '#drop_down_options_list'
        list_object_ids = self.drop_down_menu_ui.object_ids[:]
        list_object_ids.append(list_object_id)
        list_element_ids = self.drop_down_menu_ui.element_ids[:]
        list_element_ids.append('selection_list')

        final_ids = self.ui_manager.get_theme().build_all_combined_ids(list_element_ids,
                                                                       list_object_ids)

        try:
            list_shadow_width = int(
                self.ui_manager.get_theme().get_misc_data('shadow_width', final_ids))
        except (LookupError, ValueError):
            list_shadow_width = 2

        try:
            list_border_width = int(
                self.ui_manager.get_theme().get_misc_data('border_width', final_ids))
        except (LookupError, ValueError):
            list_border_width = 1

        try:
            list_item_height = int(
                self.ui_manager.get_theme().get_misc_data('list_item_height', final_ids))
        except (LookupError, ValueError):
            list_item_height = 20

        options_list_border_and_shadow = list_shadow_width + list_border_width
        self.options_list_height = ((list_item_height * len(self.options_list)) +
                                    (2 * options_list_border_and_shadow))
        self.option_list_y_pos = 0
        if self.expand_direction is not None:
            if self.expand_direction == 'up':
                expand_button_symbol = '▲'

                if self.drop_down_menu_ui.expansion_height_limit is None:
                    self.drop_down_menu_ui.expansion_height_limit = self.base_position_rect.top

                self.options_list_height = min(self.options_list_height,
                                               self.drop_down_menu_ui.expansion_height_limit)

                self.option_list_y_pos = self.base_position_rect.top - self.options_list_height

            elif self.expand_direction == 'down':
                expand_button_symbol = '▼'

                if self.drop_down_menu_ui.expansion_height_limit is None:
                    height_limit = (self.drop_down_menu_ui.ui_container.relative_rect.height -
                                    self.base_position_rect.bottom)
                    self.drop_down_menu_ui.expansion_height_limit = height_limit

                self.options_list_height = min(self.options_list_height,
                                               self.drop_down_menu_ui.expansion_height_limit)

                self.option_list_y_pos = self.base_position_rect.bottom

        close_button_x = (self.base_position_rect.x +
                          self.base_position_rect.width -
                          self.close_button_width)

        self.close_button = UIButton(pygame.Rect((close_button_x,
                                                  self.base_position_rect.y),
                                                 (self.close_button_width,
                                                  self.base_position_rect.height)),
                                     expand_button_symbol,
                                     self.ui_manager,
                                     self.ui_container,
                                     starting_height=2,
                                     parent_element=self.drop_down_menu_ui,
                                     object_id='#expand_button')
        self.drop_down_menu_ui.join_focus_sets(self.close_button)

        list_rect = pygame.Rect(self.drop_down_menu_ui.relative_rect.left,
                                self.option_list_y_pos,
                                (self.drop_down_menu_ui.relative_rect.width -
                                 self.close_button_width),
                                self.options_list_height)
        self.options_selection_list = UISelectionList(list_rect,
                                                      starting_height=2,
                                                      item_list=self.options_list,
                                                      allow_double_clicks=False,
                                                      manager=self.ui_manager,
                                                      parent_element=self.drop_down_menu_ui,
                                                      container=self.ui_container,
                                                      object_id='#drop_down_options_list')
        self.drop_down_menu_ui.join_focus_sets(self.options_selection_list)

        self.rebuild()

    def finish(self):
        """
        cleans everything up upon exiting the expanded menu state.
        """
        self.options_selection_list.kill()
        self.selected_option_button.kill()
        self.close_button.kill()

    def process_event(self, event: pygame.event.Event) -> bool:
        """
        Processes events for the closed state of the drop down.

        :param event: The event to process.

        :return: Return True if we want to consume this event so it is not passed on to the
                 rest of the UI.

        """
        if (event.type == pygame.USEREVENT and
                event.user_type == UI_BUTTON_PRESSED and
                event.ui_element in [self.close_button, self.selected_option_button]):

            self.should_transition = True

        if (event.type == pygame.USEREVENT and
                event.user_type == UI_SELECTION_LIST_NEW_SELECTION and
                event.ui_element == self.options_selection_list):
            selection = self.options_selection_list.get_single_selection()
            self.drop_down_menu_ui.selected_option = selection
            self.should_transition = True

            event_data = {'user_type': UI_DROP_DOWN_MENU_CHANGED,
                          'text': self.drop_down_menu_ui.selected_option,
                          'ui_element': self.drop_down_menu_ui,
                          'ui_object_id': self.drop_down_menu_ui.most_specific_combined_id}
            drop_down_changed_event = pygame.event.Event(pygame.USEREVENT, event_data)
            pygame.event.post(drop_down_changed_event)

        return False  # don't consume any events

    def update_position(self):
        """
        Update the position of all the button elements in the open drop down state.

        Used when the position of the  drop down has been altered directly, rather than when it
        has been moved as a consequence of it's container being moved.
        """

        # update the base position rect
        border_and_shadow = (self.drop_down_menu_ui.shadow_width +
                             self.drop_down_menu_ui.border_width)
        self.base_position_rect.x = self.drop_down_menu_ui.relative_rect.x + border_and_shadow
        self.base_position_rect.y = self.drop_down_menu_ui.relative_rect.y + border_and_shadow

        # update all the ui elements that depend on the base position
        self.selected_option_button.set_relative_position(self.base_position_rect.topleft)
        list_post = (self.drop_down_menu_ui.relative_rect.left, self.option_list_y_pos)
        self.options_selection_list.set_relative_position(list_post)

        close_button_x = (self.base_position_rect.x +
                          self.base_position_rect.width -
                          self.close_button_width)
        self.close_button.set_relative_position([close_button_x, self.base_position_rect.y])

    def update_dimensions(self):
        """
        Update the dimensions of all the button elements in the closed drop down state.

        Used when the dimensions of the drop down have been altered.
        """

        # update the base position rect
        border_and_shadow = (self.drop_down_menu_ui.shadow_width +
                             self.drop_down_menu_ui.border_width)
        self.base_position_rect.width = (self.drop_down_menu_ui.relative_rect.width -
                                         (2 * border_and_shadow))
        self.base_position_rect.height = (self.drop_down_menu_ui.relative_rect.height -
                                          (2 * border_and_shadow))

        if self.expand_direction is not None:
            if self.expand_direction == 'up':
                self.options_list_height = min(self.options_list_height,
                                               self.drop_down_menu_ui.expansion_height_limit)
                self.option_list_y_pos = self.base_position_rect.top - self.options_list_height

            elif self.expand_direction == 'down':
                self.options_list_height = min(self.options_list_height,
                                               self.drop_down_menu_ui.expansion_height_limit)
                self.option_list_y_pos = self.base_position_rect.bottom

        # update all the ui elements that depend on the base position rect
        self.selected_option_button.set_dimensions((self.base_position_rect.width -
                                                    self.close_button_width,
                                                    self.base_position_rect.height))

        self.options_selection_list.set_dimensions(((self.drop_down_menu_ui.relative_rect.width -
                                                     self.close_button_width),
                                                    self.options_list_height))

        list_pos = (self.drop_down_menu_ui.relative_rect.left, self.option_list_y_pos)
        self.options_selection_list.set_relative_position(list_pos)

        close_button_x = (self.base_position_rect.x +
                          self.base_position_rect.width -
                          self.close_button_width)
        self.close_button.set_dimensions((self.close_button_width,
                                          self.base_position_rect.height))
        self.close_button.set_relative_position((close_button_x, self.base_position_rect.y))

        # self.rebuild()

    def on_fresh_drawable_shape_ready(self):
        """
        Called by an element's drawable shape when it has a new image surface ready for use,
        normally after a rebuilding/redrawing of some kind.

        In this case the result is to set the UI element's image to the new surface.
        """
        image = self.drop_down_menu_ui.drawable_shape.get_surface('normal')
        self.drop_down_menu_ui.set_image(image)

    def hide(self):
        """
        Transition from expanded state to closed state.
        """
        self.should_transition = True


class UIClosedDropDownState:
    """
    The closed state of the drop down just displays the currently chosen option and a button that
    will switch the menu to the expanded state.

    :param drop_down_menu_ui: The UIDropDownElement this state belongs to.
    :param selected_option: The currently selected option.
    :param base_position_rect: Position and dimensions rectangle.
    :param open_button_width: Width of open button.
    :param expand_direction: Direction of expansion, 'up' or 'down'.
    :param manager: The UI Manager for the whole UI.
    :param container: The container the element is within.
    :param object_ids: The object IDs for the drop down UI element.
    :param element_ids: The element IDs for the drop down UI element.
    :param visible: Whether the element is visible by default. Warning - container visibility may override this.
    """

    def __init__(self,
                 drop_down_menu_ui: 'UIDropDownMenu',
                 selected_option: str,
                 base_position_rect: Union[pygame.Rect, None],
                 open_button_width: int,
                 expand_direction: Union[str, None],
                 manager: IUIManagerInterface,
                 container: IContainerLikeInterface,
                 object_ids: Union[List[Union[str, None]], None],
                 element_ids: Union[List[str], None],
                 visible: int = 1):

        self.drop_down_menu_ui = drop_down_menu_ui
        self.selected_option_button = None
        self.open_button = None
        self.selected_option = selected_option
        self.base_position_rect = base_position_rect
        self.expand_direction = expand_direction
        self.ui_manager = manager
        self.ui_container = container
        self.element_ids = element_ids
        self.object_ids = object_ids

        self.open_button_width = open_button_width

        self.should_transition = False
        self.target_state = 'expanded'
        self.visible = visible

    def disable(self):
        """
        Disables the closed state so that it is no longer interactive.
        """
        self.selected_option_button.disable()
        self.open_button.disable()
        self.drop_down_menu_ui.drawable_shape.set_active_state('disabled')

    def enable(self):
        """
        Re-enables the closed state so we can once again interact with it.
        """
        self.selected_option_button.enable()
        self.open_button.enable()
        self.drop_down_menu_ui.drawable_shape.set_active_state('normal')

    def rebuild(self):
        """
        Rebuild the closed state from theming parameters and dimensions.

        """
        theming_parameters = {'normal_bg': self.drop_down_menu_ui.background_colour,
                              'normal_border': self.drop_down_menu_ui.border_colour,
                              'disabled_bg': self.drop_down_menu_ui.disabled_background_colour,
                              'disabled_border': self.drop_down_menu_ui.disabled_border_colour,
                              'border_width': self.drop_down_menu_ui.border_width,
                              'shadow_width': self.drop_down_menu_ui.shadow_width,
                              'shape_corner_radius': self.drop_down_menu_ui.shape_corner_radius}

        if self.drop_down_menu_ui.shape == 'rectangle':
            self.drop_down_menu_ui.drawable_shape = RectDrawableShape(self.drop_down_menu_ui.rect,
                                                                      theming_parameters,
                                                                      ['normal', 'disabled'],
                                                                      self.ui_manager)
        elif self.drop_down_menu_ui.shape == 'rounded_rectangle':
            shape_rect = self.drop_down_menu_ui.rect
            self.drop_down_menu_ui.drawable_shape = RoundedRectangleShape(shape_rect,
                                                                          theming_parameters,
                                                                          ['normal', 'disabled'],
                                                                          self.ui_manager)

        self.drop_down_menu_ui.image = self.drop_down_menu_ui.drawable_shape.get_surface('normal')

        # extra
        if self.open_button is not None:
            expand_button_symbol = '▼'
            if self.expand_direction is not None:
                if self.expand_direction == 'up':
                    expand_button_symbol = '▲'
                elif self.expand_direction == 'down':
                    expand_button_symbol = '▼'
            self.open_button.set_text(expand_button_symbol)

    def start(self):
        """
        Called each time we enter the closed state. It creates the necessary elements, the
        selected option and the open button.
        """
        self.rebuild()

        self.should_transition = False
        self.selected_option_button = UIButton(pygame.Rect((self.base_position_rect.x,
                                                            self.base_position_rect.y),
                                                           (self.base_position_rect.width -
                                                            self.open_button_width,
                                                            self.base_position_rect.height)),
                                               self.selected_option,
                                               self.ui_manager,
                                               self.ui_container,
                                               starting_height=2,
                                               parent_element=self.drop_down_menu_ui,
                                               object_id='#selected_option',
                                               visible=self.visible)
        self.drop_down_menu_ui.join_focus_sets(self.selected_option_button)

        open_button_x = (self.base_position_rect.x +
                         self.base_position_rect.width -
                         self.open_button_width)

        expand_button_symbol = '▼'
        if self.expand_direction is not None:
            if self.expand_direction == 'up':
                expand_button_symbol = '▲'
            elif self.expand_direction == 'down':
                expand_button_symbol = '▼'

        self.open_button = UIButton(pygame.Rect((open_button_x,
                                                 self.base_position_rect.y),
                                                (self.open_button_width,
                                                 self.base_position_rect.height)),
                                    expand_button_symbol,
                                    self.ui_manager,
                                    self.ui_container,
                                    starting_height=2,
                                    parent_element=self.drop_down_menu_ui,
                                    object_id='#expand_button',
                                    visible=self.visible)
        self.drop_down_menu_ui.join_focus_sets(self.open_button)

    def finish(self):
        """
        Called when we leave the closed state. Kills the open button and the selected option button.
        """
        self.selected_option_button.kill()
        self.open_button.kill()

    def process_event(self, event: pygame.event.Event) -> bool:
        """
        Processes events for the closed state of the drop down.

        :param event: The event to process.

        :return: Return True if we want to consume this event so it is not passed on to the
                 rest of the UI.
        """
        if (event.type == pygame.USEREVENT and event.user_type == UI_BUTTON_PRESSED and
                event.ui_element in [self.open_button, self.selected_option_button]):

            self.should_transition = True

        return False

    def update_position(self):
        """
        Update the position of all the button elements in the closed drop down state.

        Used when the position of the  drop down has been altered directly, rather than when it has
        been moved as a consequence of it's container being moved.
        """

        # update the base position rect
        border_and_shadow = (self.drop_down_menu_ui.shadow_width +
                             self.drop_down_menu_ui.border_width)
        self.base_position_rect.x = self.drop_down_menu_ui.relative_rect.x + border_and_shadow
        self.base_position_rect.y = self.drop_down_menu_ui.relative_rect.y + border_and_shadow

        # update all the ui elements that depend on the base position
        self.selected_option_button.set_relative_position(self.base_position_rect.topleft)

        open_button_x = (self.base_position_rect.x +
                         self.base_position_rect.width -
                         self.open_button_width)
        self.open_button.set_relative_position((open_button_x, self.base_position_rect.y))

    def update_dimensions(self):
        """
        Update the dimensions of all the button elements in the closed drop down state.

        Used when the dimensions of the drop down have been altered.
        """

        # update the base position rect
        border_and_shadow = (self.drop_down_menu_ui.shadow_width +
                             self.drop_down_menu_ui.border_width)
        self.base_position_rect.width = (self.drop_down_menu_ui.relative_rect.width -
                                         (2 * border_and_shadow))
        self.base_position_rect.height = (self.drop_down_menu_ui.relative_rect.height -
                                          (2 * border_and_shadow))

        # update all the ui elements that depend on the base position rect
        self.selected_option_button.set_dimensions((self.base_position_rect.width -
                                                    self.open_button_width,
                                                    self.base_position_rect.height))
        open_button_x = (self.base_position_rect.x +
                         self.base_position_rect.width -
                         self.open_button_width)
        self.open_button.set_dimensions((self.open_button_width, self.base_position_rect.height))
        self.open_button.set_relative_position((open_button_x, self.base_position_rect.y))

    def on_fresh_drawable_shape_ready(self):
        """
        Called by an element's drawable shape when it has a new image surface ready for use,
        normally after a rebuilding/redrawing of some kind.

        In this case the result is to set the UI element's image to the new surface.
        """
        self.drop_down_menu_ui.set_image(self.drop_down_menu_ui.drawable_shape.get_fresh_surface())

    def show(self):
        """
        Show selected_option_button and open_button.
        """
        self.visible = 1

        if self.open_button is not None:
            self.open_button.show()
        if self.selected_option_button is not None:
            self.selected_option_button.show()

    def hide(self):
        """
        Hide selected_option_button and open_button.
        """
        self.visible = 0

        if self.open_button is not None:
            self.open_button.hide()
        if self.selected_option_button is not None:
            self.selected_option_button.hide()


class UIDropDownMenu(UIElement):
    """
    A drop down menu lets us choose one text option from a list. That list of options can be
    expanded and hidden at the press of a button. While the element is called a drop down,
    it can also be made to 'climb up' by changing the 'expand_direction' styling option to 'up'
    in the theme file.

    The drop down is implemented through two states, one representing the 'closed' menu state
    and one for when it has been 'expanded'.

    :param options_list: The list of of options to choose from. They must be strings.
    :param starting_option: The starting option, selected when the menu is first created.
    :param relative_rect: The size and position of the element when not expanded.
    :param manager: The UIManager that manages this element.
    :param container: The container that this element is within. If set to None will be the root
                      window's container.
    :param parent_element: The element this element 'belongs to' in the theming hierarchy.
    :param object_id: A custom defined ID for fine tuning of theming.
    :param expansion_height_limit: Limit on the height that this will expand to, defaults to the
                                   container bounds.
    :param anchors: A dictionary describing what this element's relative_rect is relative to.
    :param visible: Whether the element is visible by default. Warning - container visibility may override this.
    """

    def __init__(self,
                 options_list: List[str],
                 starting_option: str,
                 relative_rect: pygame.Rect,
                 manager: IUIManagerInterface,
                 container: Union[IContainerLikeInterface, None] = None,
                 parent_element: UIElement = None,
                 object_id: Union[str, None] = None,
                 expansion_height_limit: Union[int, None] = None,
                 anchors: Dict[str, str] = None,
                 visible: int = 1
                 ):

        super().__init__(relative_rect, manager, container,
                         layer_thickness=3, starting_height=1,
                         anchors=anchors,
                         visible=visible)

        self._create_valid_ids(container=container,
                               parent_element=parent_element,
                               object_id=object_id,
                               element_id='drop_down_menu')

        self.options_list = options_list
        self.selected_option = starting_option
        self.open_button_width = 20

        self.expansion_height_limit = expansion_height_limit

        self.border_width = None
        self.shadow_width = None

        self.background_colour = None
        self.border_colour = None
        self.disabled_background_colour = None
        self.disabled_border_colour = None

        self.shape = "rectangle"
        self.shape_corner_radius = 2

        self.current_state = None
        self.background_rect = None
        self.expand_direction = None

        self.menu_states = {}

        self.rebuild_from_changed_theme_data()

        self.menu_states = {'closed': UIClosedDropDownState(self,
                                                            self.selected_option,
                                                            self.background_rect,
                                                            self.open_button_width,
                                                            self.expand_direction,
                                                            self.ui_manager,
                                                            self.ui_container,
                                                            self.element_ids,
                                                            self.object_ids,
                                                            self.visible),
                            'expanded': UIExpandedDropDownState(self,
                                                                self.options_list,
                                                                self.selected_option,
                                                                self.background_rect,
                                                                self.open_button_width,
                                                                self.expand_direction,
                                                                self.ui_manager,
                                                                self.ui_container,
                                                                self.element_ids,
                                                                self.object_ids
                                                                )}
        self.current_state = self.menu_states['closed']
        self.current_state.start()

    def kill(self):
        """
        Overrides the standard sprite kill to also properly kill/finish the current state of the
        drop down. Depending on whether it is expanded or closed the drop down menu will have
        different elements to clean up.
        """
        self.current_state.finish()
        super().kill()

    def unfocus(self):
        super().unfocus()
        if self.current_state is self.menu_states['expanded']:
            self.current_state.should_transition = True

    def update(self, time_delta: float):
        """
        The update here deals with transitioning between the two states of the drop down menu and
        then passes the rest of the work onto whichever state is active.

        :param time_delta: The time in second between calls to update.

        """
        super().update(time_delta)
        if self.alive() and self.current_state.should_transition:
            self.current_state.finish()
            self.current_state = self.menu_states[self.current_state.target_state]
            self.current_state.selected_option = self.selected_option
            self.current_state.start()

    def process_event(self, event: pygame.event.Event) -> bool:
        """
        Handles various interactions with the drop down menu by passing them along to the
        active state.

        :param event: The event to process.

        :return: Return True if we want to consume this event so it is not passed on to the
                 rest of the UI.

        """
        consumed_event = False
        if self.is_enabled:
            consumed_event = self.current_state.process_event(event)

        return consumed_event

    def rebuild_from_changed_theme_data(self):
        """
        Triggers the element to rebuild if any of it's theming data has changed, which involves a
        lot of checking and validating it's theming data.

        """
        super().rebuild_from_changed_theme_data()
        has_any_changed = False

        if self._check_misc_theme_data_changed(attribute_name='expand_direction',
                                               default_value='down',
                                               casting_func=str,
                                               allowed_values=['up', 'down']):
            has_any_changed = True

        if self._check_misc_theme_data_changed(attribute_name='shape',
                                               default_value='rectangle',
                                               casting_func=str,
                                               allowed_values=['rectangle',
                                                               'rounded_rectangle']):
            has_any_changed = True

        if self._check_shape_theming_changed(defaults={'border_width': 1,
                                                       'shadow_width': 2,
                                                       'shape_corner_radius': 2}):
            has_any_changed = True

        background_colour = self.ui_theme.get_colour_or_gradient('dark_bg',
                                                                 self.combined_element_ids)
        if background_colour != self.background_colour:
            self.background_colour = background_colour
            has_any_changed = True

        border_colour = self.ui_theme.get_colour_or_gradient('normal_border',
                                                             self.combined_element_ids)
        if border_colour != self.border_colour:
            self.border_colour = border_colour
            has_any_changed = True

        disabled_background_colour = self.ui_theme.get_colour_or_gradient('disabled_dark_bg',
                                                                          self.combined_element_ids)
        if disabled_background_colour != self.disabled_background_colour:
            self.disabled_background_colour = disabled_background_colour
            has_any_changed = True

        disabled_border_colour = self.ui_theme.get_colour_or_gradient('disabled_border',
                                                                      self.combined_element_ids)
        if disabled_border_colour != self.disabled_border_colour:
            self.disabled_border_colour = disabled_border_colour
            has_any_changed = True

        if has_any_changed:
            border_and_shadow = self.border_width + self.shadow_width
            self.background_rect = pygame.Rect(self.relative_rect.x + border_and_shadow,
                                               self.relative_rect.y + border_and_shadow,
                                               self.relative_rect.width - (2 * border_and_shadow),
                                               self.relative_rect.height - (2 * border_and_shadow))

            for state in self.menu_states:
                self.menu_states[state].expand_direction = self.expand_direction

            self.rebuild()

    def rebuild(self):
        """
        A complete rebuild of the drawable parts of this element.

        """
        if self.current_state is not None:
            self.current_state.rebuild()

    def set_position(self, position: Union[pygame.math.Vector2,
                                           Tuple[int, int],
                                           Tuple[float, float]]):
        """
        Sets the absolute screen position of this drop down, updating all subordinate button
        elements at the same time.

        :param position: The absolute screen position to set.

        """
        super().set_position(position)
        self.current_state.update_position()

    def set_relative_position(self, position: Union[pygame.math.Vector2,
                                                    Tuple[int, int],
                                                    Tuple[float, float]]):
        """
        Sets the relative screen position of this drop down, updating all subordinate button
        elements at the same time.

        :param position: The relative screen position to set.

        """
        super().set_relative_position(position)
        self.current_state.update_position()

    def set_dimensions(self, dimensions: Union[pygame.math.Vector2,
                                               Tuple[int, int],
                                               Tuple[float, float]]):
        """
        Sets the dimensions of this drop down, updating all subordinate button
        elements at the same time.

        :param dimensions: The new dimensions to set.

        """
        super().set_dimensions(dimensions)
        self.current_state.update_dimensions()

    def on_fresh_drawable_shape_ready(self):
        """
        Called by an element's drawable shape when it has a new image surface ready for use,
        normally after a rebuilding/redrawing of some kind.
        """
        self.current_state.on_fresh_drawable_shape_ready()

    def hover_point(self, hover_x: float, hover_y: float) -> bool:
        """
        Test if a given point counts as 'hovering' this UI element. Normally that is a
        straightforward matter of seeing if a point is inside the rectangle. Occasionally it
        will also check if we are in a wider zone around a UI element once it is already active,
        this makes it easier to move scroll bars and the like.

        :param hover_x: The x (horizontal) position of the point.
        :param hover_y: The y (vertical) position of the point.

        :return: Returns True if we are hovering this element.

        """
        return (bool(self.rect.collidepoint(hover_x, hover_y)) and
                bool(self.ui_container.rect.collidepoint(hover_x, hover_y)))

<<<<<<< HEAD
    def show(self):
        """
        In addition to the base UIElement.show() - call show() on the closed state - showing it's buttons.
        """
        super().show()

        self.menu_states['closed'].show()

    def hide(self):
        """
        In addition to the base UIElement.hide() - if the current state is 'expanded' call it's hide() method, which
        begins a transition of the UIDropDownMenu to the 'closed' state, and call the hide() method of the 'closed'
        state which hides all it's children widgets.
        """
        super().hide()

        if self.current_state == self.menu_states['expanded']:
            self.menu_states['expanded'].hide()
        self.menu_states['closed'].hide()
=======
    def disable(self):
        """
        Disables the button so that it is no longer interactive.
        """
        if self.is_enabled:
            self.is_enabled = False
            # switch back to the closed state if we are in the expanded state
            if self.current_state is self.menu_states['expanded']:
                self.current_state.finish()
                self.current_state = self.menu_states['closed']
                self.current_state.selected_option = self.selected_option
                self.current_state.start()
            self.current_state.disable()

    def enable(self):
        """
        Re-enables the button so we can once again interact with it.
        """
        if not self.is_enabled:
            self.is_enabled = True
            self.current_state.enable()
>>>>>>> 7c9288c7
<|MERGE_RESOLUTION|>--- conflicted
+++ resolved
@@ -866,27 +866,6 @@
         return (bool(self.rect.collidepoint(hover_x, hover_y)) and
                 bool(self.ui_container.rect.collidepoint(hover_x, hover_y)))
 
-<<<<<<< HEAD
-    def show(self):
-        """
-        In addition to the base UIElement.show() - call show() on the closed state - showing it's buttons.
-        """
-        super().show()
-
-        self.menu_states['closed'].show()
-
-    def hide(self):
-        """
-        In addition to the base UIElement.hide() - if the current state is 'expanded' call it's hide() method, which
-        begins a transition of the UIDropDownMenu to the 'closed' state, and call the hide() method of the 'closed'
-        state which hides all it's children widgets.
-        """
-        super().hide()
-
-        if self.current_state == self.menu_states['expanded']:
-            self.menu_states['expanded'].hide()
-        self.menu_states['closed'].hide()
-=======
     def disable(self):
         """
         Disables the button so that it is no longer interactive.
@@ -908,4 +887,23 @@
         if not self.is_enabled:
             self.is_enabled = True
             self.current_state.enable()
->>>>>>> 7c9288c7
+
+    def show(self):
+        """
+        In addition to the base UIElement.show() - call show() on the closed state - showing it's buttons.
+        """
+        super().show()
+
+        self.menu_states['closed'].show()
+
+    def hide(self):
+        """
+        In addition to the base UIElement.hide() - if the current state is 'expanded' call it's hide() method, which
+        begins a transition of the UIDropDownMenu to the 'closed' state, and call the hide() method of the 'closed'
+        state which hides all it's children widgets.
+        """
+        super().hide()
+
+        if self.current_state == self.menu_states['expanded']:
+            self.menu_states['expanded'].hide()
+        self.menu_states['closed'].hide()