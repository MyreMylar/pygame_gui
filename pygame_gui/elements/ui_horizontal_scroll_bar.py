from typing import Union, Tuple, Dict

import pygame

from pygame_gui.core.interfaces import IContainerLikeInterface, IUIManagerInterface
from pygame_gui.core import UIElement, UIContainer
from pygame_gui.core.drawable_shapes import RectDrawableShape, RoundedRectangleShape

from pygame_gui.elements.ui_button import UIButton


class UIHorizontalScrollBar(UIElement):
    """
    A horizontal scroll bar allows users to position a smaller visible area within a horizontally
    larger area.

    :param relative_rect: The size and position of the scroll bar.
    :param visible_percentage: The horizontal percentage of the larger area that is visible,
                               between 0.0 and 1.0.
    :param manager: The UIManager that manages this element.
    :param container: The container that this element is within. If set to None will be the
                      root window's container.
    :param parent_element: The element this element 'belongs to' in the theming hierarchy.
    :param object_id: A custom defined ID for fine tuning of theming.
    :param anchors: A dictionary describing what this element's relative_rect is relative to.
    :param visible: Whether the element is visible by default. Warning - container visibility may override this.
    """

    def __init__(self,
                 relative_rect: pygame.Rect,
                 visible_percentage: float,
                 manager: IUIManagerInterface,
                 container: Union[IContainerLikeInterface, None] = None,
                 parent_element: UIElement = None,
                 object_id: Union[str, None] = None,
                 anchors: Dict[str, str] = None,
                 visible: int = 1):

        super().__init__(relative_rect, manager, container,
                         layer_thickness=2,
                         starting_height=1,

                         anchors=anchors,
                         visible=visible)

        self._create_valid_ids(container=container,
                               parent_element=parent_element,
                               object_id=object_id,
                               element_id='horizontal_scroll_bar')

        self.button_width = 20
        self.arrow_button_width = self.button_width
        self.scroll_position = 0.0
        self.left_limit = 0.0
        self.starting_grab_x_difference = 0
        self.visible_percentage = max(0.0, min(visible_percentage, 1.0))
        self.start_percentage = 0.0

        self.grabbed_slider = False
        self.has_moved_recently = False
        self.scroll_wheel_left = False
        self.scroll_wheel_right = False

        self.background_colour = None
        self.border_colour = None
        self.border_width = None
        self.shadow_width = None

        self.drawable_shape = None
        self.shape = 'rectangle'
        self.shape_corner_radius = None

        self.background_rect = None  # type: Union[None, pygame.Rect]

        self.scrollable_width = None  # type: Union[None, int, float]
        self.right_limit = None
        self.sliding_rect_position = None   # type: Union[None, pygame.math.Vector2]

        self.left_button = None
        self.right_button = None
        self.sliding_button = None
        self.enable_arrow_buttons = True

        self.button_container = None

        self.rebuild_from_changed_theme_data()

        scroll_bar_width = max(5, int(self.scrollable_width * self.visible_percentage))
        self.sliding_button = UIButton(pygame.Rect((int(self.sliding_rect_position[0]),
                                                    int(self.sliding_rect_position[1])),
                                                   (scroll_bar_width,
                                                    self.background_rect.height)),
                                       '', self.ui_manager,
                                       container=self.button_container,
                                       starting_height=1,
                                       parent_element=self,
                                       object_id="#sliding_button",
                                       anchors={'left': 'left',
                                                'right': 'left',
                                                'top': 'top',
                                                'bottom': 'bottom'})
        self.join_focus_sets(self.sliding_button)

        self.sliding_button.set_hold_range((self.background_rect.width, 100))

    def rebuild(self):
        """
        Rebuild anything that might need rebuilding.

        """
        border_and_shadow = self.border_width + self.shadow_width
        self.background_rect = pygame.Rect((border_and_shadow + self.relative_rect.x,
                                            border_and_shadow + self.relative_rect.y),
                                           (self.relative_rect.width - (2 * border_and_shadow),
                                            self.relative_rect.height - (2 * border_and_shadow)))

        theming_parameters = {'normal_bg': self.background_colour,
                              'normal_border': self.border_colour,
                              'border_width': self.border_width,
                              'shadow_width': self.shadow_width,
                              'shape_corner_radius': self.shape_corner_radius}

        if self.shape == 'rectangle':
            self.drawable_shape = RectDrawableShape(self.rect, theming_parameters,
                                                    ['normal'], self.ui_manager)
        elif self.shape == 'rounded_rectangle':
            self.drawable_shape = RoundedRectangleShape(self.rect, theming_parameters,
                                                        ['normal'], self.ui_manager)

        self.set_image(self.drawable_shape.get_surface('normal'))

        if self.button_container is None:
            self.button_container = UIContainer(self.background_rect,
                                                manager=self.ui_manager,
                                                container=self.ui_container,
                                                anchors=self.anchors,
<<<<<<< HEAD
                                                object_id='#horiz_scrollbar_buttons_container',
                                                visible=self.visible)
=======
                                                object_id='#horiz_scrollbar_buttons_container')
            self.join_focus_sets(self.button_container)
>>>>>>> 1a00fcd4
        else:
            self.button_container.set_dimensions(self.background_rect.size)
            self.button_container.set_relative_position(self.background_rect.topleft)

        if self.enable_arrow_buttons:
            self.arrow_button_width = self.button_width

            if self.left_button is None:
                self.left_button = UIButton(pygame.Rect((0, 0),
                                                        (self.arrow_button_width,
                                                         self.background_rect.height)),
                                            '◀', self.ui_manager,
                                            container=self.button_container,
                                            starting_height=1,
                                            parent_element=self,
                                            object_id="#left_button",
                                            anchors={'left': 'left',
                                                     'right': 'left',
                                                     'top': 'top',
                                                     'bottom': 'bottom'}
                                            )
                self.join_focus_sets(self.left_button)

            if self.right_button is None:
                self.right_button = UIButton(pygame.Rect((-self.arrow_button_width, 0),
                                                         (self.arrow_button_width,
                                                          self.background_rect.height)),
                                             '▶', self.ui_manager,
                                             container=self.button_container,
                                             starting_height=1,
                                             parent_element=self,
                                             object_id="#right_button",
                                             anchors={'left': 'right',
                                                      'right': 'right',
                                                      'top': 'top',
<<<<<<< HEAD
                                                      'bottom': 'bottom'}
                                             )
=======
                                                      'bottom': 'bottom'})
                self.join_focus_sets(self.right_button)
>>>>>>> 1a00fcd4
        else:
            self.arrow_button_width = 0
            if self.left_button is not None:
                self.left_button.kill()
                self.left_button = None
            if self.right_button is not None:
                self.right_button.kill()
                self.right_button = None

        self.scrollable_width = self.background_rect.width - (2 * self.arrow_button_width)
        self.right_limit = self.scrollable_width

        scroll_bar_width = max(5, int(self.scrollable_width * self.visible_percentage))
        self.scroll_position = min(max(self.scroll_position, self.left_limit),
                                   self.right_limit - scroll_bar_width)

        x_pos = (self.scroll_position + self.arrow_button_width)
        y_pos = 0
        self.sliding_rect_position = pygame.math.Vector2(x_pos, y_pos)

        if self.sliding_button is not None:
            self.sliding_button.set_relative_position(self.sliding_rect_position)
            self.sliding_button.set_dimensions((scroll_bar_width, self.background_rect.height))
            self.sliding_button.set_hold_range((self.background_rect.width, 100))

    def check_has_moved_recently(self) -> bool:
        """
        Returns True if the scroll bar was moved in the last call to the update function.

        :return: True if we've recently moved the scroll bar, False otherwise.

        """
        return self.has_moved_recently

    def kill(self):
        """
        Overrides the kill() method of the UI element class to kill all the buttons in the scroll
        bar and clear any of the parts of the scroll bar that are currently recorded as the
        'last focused horizontal scroll bar element' on the ui manager.

        NOTE: the 'last focused' state on the UI manager is used so that the mouse wheel will
        move whichever scrollbar we last fiddled with even if we've been doing other stuff.
        This seems to be consistent with the most common mousewheel/scrollbar interactions
        used elsewhere.
        """
        self.ui_manager.clear_last_focused_from_horiz_scrollbar(self)
        self.ui_manager.clear_last_focused_from_horiz_scrollbar(self.sliding_button)
        self.ui_manager.clear_last_focused_from_horiz_scrollbar(self.left_button)
        self.ui_manager.clear_last_focused_from_horiz_scrollbar(self.right_button)

        self.button_container.kill()
        super().kill()

    def process_event(self, event: pygame.event.Event) -> bool:
        """
        Checks an event from pygame's event queue to see if the scroll bar needs to react to it.
        In this case it is just mousewheel events, mainly because the buttons that make up
        the scroll bar will handle the required mouse click events.

        :param event: The event to process.

        :return: Returns True if we've done something with the input event.

        """

        # pygame.MOUSEWHEEL only defined after pygame 1.9
        try:
            pygame.MOUSEWHEEL
        except AttributeError:
            pygame.MOUSEWHEEL = -1

        consumed_event = False

        if self._check_was_last_focused() and event.type == pygame.MOUSEWHEEL:
            if event.x > 0:
                self.scroll_wheel_left = True
                consumed_event = True
            elif event.x < 0:
                self.scroll_wheel_right = True
                consumed_event = True

        return consumed_event

    def _check_was_last_focused(self) -> bool:
        """
        Check if this scroll bar was the last one focused in the UI.

        :return: True if it was.

        """
        last_focused_scrollbar_element = self.ui_manager.get_last_focused_horiz_scrollbar()
        return (last_focused_scrollbar_element is not None and
                ((last_focused_scrollbar_element is self) or
                 (last_focused_scrollbar_element is self.sliding_button) or
                 (last_focused_scrollbar_element is self.left_button) or
                 (last_focused_scrollbar_element is self.right_button)))

    def update(self, time_delta: float):
        """
        Called once per update loop of our UI manager. Deals largely with moving the scroll bar
        and updating the resulting 'start_percentage' variable that is then used by other
        'scrollable' UI elements to control the point they start drawing.

        Reacts to presses of the up and down arrow buttons, movement of the mouse wheel and
        dragging of the scroll bar itself.

        :param time_delta: A float, roughly representing the time in seconds between calls to this
                           method.

        """
        super().update(time_delta)
        self.has_moved_recently = False
        if self.alive():
            moved_this_frame = False
            if ((self.left_button is not None and self.left_button.held) or
                    (self.scroll_wheel_left and self.scroll_position > self.left_limit)):
                self.scroll_wheel_left = False
                self.scroll_position -= (250.0 * time_delta)
                self.scroll_position = max(self.scroll_position, self.left_limit)
                x_pos = (self.scroll_position + self.arrow_button_width)
                y_pos = 0
                self.sliding_button.set_relative_position((x_pos, y_pos))
                moved_this_frame = True
            elif ((self.right_button is not None and self.right_button.held) or
                  (self.scroll_wheel_right and self.scroll_position < self.right_limit)):
                self.scroll_wheel_right = False
                self.scroll_position += (250.0 * time_delta)
                self.scroll_position = min(self.scroll_position,
                                           self.right_limit -
                                           self.sliding_button.relative_rect.width)
                x_pos = (self.scroll_position + self.arrow_button_width)
                y_pos = 0
                self.sliding_button.set_relative_position((x_pos, y_pos))

                moved_this_frame = True

            mouse_x, mouse_y = self.ui_manager.get_mouse_position()
            if self.sliding_button.held and self.sliding_button.in_hold_range((mouse_x, mouse_y)):

                if not self.grabbed_slider:
                    self.grabbed_slider = True
                    real_scroll_pos = self.sliding_button.rect.left
                    self.starting_grab_x_difference = mouse_x - real_scroll_pos

                real_scroll_pos = self.sliding_button.rect.left
                current_grab_difference = mouse_x - real_scroll_pos
                adjustment_required = current_grab_difference - self.starting_grab_x_difference
                self.scroll_position = self.scroll_position + adjustment_required

                self.scroll_position = min(max(self.scroll_position, self.left_limit),
                                           self.right_limit - self.sliding_button.rect.width)

                x_pos = (self.scroll_position + self.arrow_button_width)
                y_pos = 0
                self.sliding_button.set_relative_position((x_pos, y_pos))
                moved_this_frame = True
            elif not self.sliding_button.held:
                self.grabbed_slider = False

            if moved_this_frame:
                self.start_percentage = self.scroll_position / self.scrollable_width
                if not self.has_moved_recently:
                    self.has_moved_recently = True

    def redraw_scrollbar(self):
        """
        Redraws the 'scrollbar' portion of the whole UI element. Called when we change the
        visible percentage.
        """
        self.scrollable_width = self.background_rect.width - (2 * self.arrow_button_width)
        self.right_limit = self.scrollable_width

        scroll_bar_width = max(5, int(self.scrollable_width * self.visible_percentage))

        x_pos = (self.scroll_position + self.arrow_button_width)
        y_pos = 0
        self.sliding_rect_position = pygame.math.Vector2(x_pos, y_pos)

        if self.sliding_button is None:
            self.sliding_button = UIButton(pygame.Rect(int(x_pos),
                                                       int(y_pos),
                                                       scroll_bar_width,
                                                       self.background_rect.height),
                                           '', self.ui_manager,
                                           container=self.button_container,
                                           starting_height=1,
                                           parent_element=self,
                                           object_id="#sliding_button",
                                           anchors={'left': 'left',
                                                    'right': 'left',
                                                    'top': 'top',
<<<<<<< HEAD
                                                    'bottom': 'bottom'},
                                           visible=self.visible)
=======
                                                    'bottom': 'bottom'})
            self.join_focus_sets(self.sliding_button)
>>>>>>> 1a00fcd4

        else:
            self.sliding_button.set_relative_position(self.sliding_rect_position)
            self.sliding_button.set_dimensions((scroll_bar_width, self.background_rect.height))
        self.sliding_button.set_hold_range((self.background_rect.width, 100))

    def set_visible_percentage(self, percentage: float):
        """
        Sets the percentage of the total 'scrollable area' that is currently visible. This will
        affect the size of the scrollbar and should be called if the horizontal size of the
        'scrollable area' or the horizontal size of the visible area change.

        :param percentage: A float between 0.0 and 1.0 representing the percentage that is visible.

        """
        self.visible_percentage = max(0.0, min(1.0, percentage))
        if 1.0 - self.start_percentage < self.visible_percentage:
            self.start_percentage = 1.0 - self.visible_percentage

        self.redraw_scrollbar()

    def reset_scroll_position(self):
        """
        Reset the current scroll position back to the top.

        """
        self.scroll_position = 0.0
        self.start_percentage = 0.0

    def rebuild_from_changed_theme_data(self):
        """
        Called by the UIManager to check the theming data and rebuild whatever needs rebuilding
        for this element when the theme data has changed.
        """
        super().rebuild_from_changed_theme_data()
        has_any_changed = False

        if self._check_misc_theme_data_changed(attribute_name='shape',
                                               default_value='rectangle',
                                               casting_func=str,
                                               allowed_values=['rectangle',
                                                               'rounded_rectangle']):
            has_any_changed = True

        if self._check_shape_theming_changed(defaults={'border_width': 1,
                                                       'shadow_width': 2,
                                                       'shape_corner_radius': 2}):
            has_any_changed = True

        background_colour = self.ui_theme.get_colour_or_gradient('dark_bg',
                                                                 self.combined_element_ids)
        if background_colour != self.background_colour:
            self.background_colour = background_colour
            has_any_changed = True

        border_colour = self.ui_theme.get_colour_or_gradient('normal_border',
                                                             self.combined_element_ids)
        if border_colour != self.border_colour:
            self.border_colour = border_colour
            has_any_changed = True

        def parse_to_bool(str_data: str):
            return bool(int(str_data))

        if self._check_misc_theme_data_changed(attribute_name='enable_arrow_buttons',
                                               default_value=True,
                                               casting_func=parse_to_bool):
            has_any_changed = True

        if has_any_changed:
            self.rebuild()

    def set_position(self, position: Union[pygame.math.Vector2,
                                           Tuple[int, int],
                                           Tuple[float, float]]):
        """
        Sets the absolute screen position of this scroll bar, updating all subordinate button
        elements at the same time.

        :param position: The absolute screen position to set.

        """
        super().set_position(position)

        border_and_shadow = self.border_width + self.shadow_width
        self.background_rect.x = border_and_shadow + self.relative_rect.x
        self.background_rect.y = border_and_shadow + self.relative_rect.y

        self.button_container.set_relative_position(self.background_rect.topleft)

    def set_relative_position(self, position: Union[pygame.math.Vector2,
                                                    Tuple[int, int],
                                                    Tuple[float, float]]):
        """
        Sets the relative screen position of this scroll bar, updating all subordinate button
        elements at the same time.

        :param position: The relative screen position to set.

        """
        super().set_relative_position(position)

        border_and_shadow = self.border_width + self.shadow_width
        self.background_rect.x = border_and_shadow + self.relative_rect.x
        self.background_rect.y = border_and_shadow + self.relative_rect.y

        self.button_container.set_relative_position(self.background_rect.topleft)

    def set_dimensions(self, dimensions: Union[pygame.math.Vector2,
                                               Tuple[int, int],
                                               Tuple[float, float]]):
        """
        Method to directly set the dimensions of an element.

        :param dimensions: The new dimensions to set.

        """
        super().set_dimensions(dimensions)

        border_and_shadow = self.border_width + self.shadow_width
        self.background_rect.width = self.relative_rect.width - (2 * border_and_shadow)
        self.background_rect.height = self.relative_rect.height - (2 * border_and_shadow)

        self.button_container.set_dimensions(self.background_rect.size)

        # sort out scroll bar parameters
        self.scrollable_width = self.background_rect.width - (2 * self.arrow_button_width)
        self.right_limit = self.scrollable_width

        scroll_bar_width = max(5, int(self.scrollable_width * self.visible_percentage))
        base_scroll_bar_x = self.arrow_button_width
        max_scroll_bar_x = base_scroll_bar_x + (self.scrollable_width - scroll_bar_width)
        self.sliding_rect_position.x = max(base_scroll_bar_x,
                                           min((base_scroll_bar_x +
                                                int(self.start_percentage *
                                                    self.scrollable_width)),
                                               max_scroll_bar_x))
        self.scroll_position = self.sliding_rect_position.x - base_scroll_bar_x

        self.sliding_button.set_dimensions((scroll_bar_width, self.background_rect.height))
        self.sliding_button.set_relative_position(self.sliding_rect_position)

    def show(self):
        """
        In addition to the base UIElement.show() - show the self.button_container which will propagate and show all
        the buttons.
        """
        super().show()

        self.button_container.show()

    def hide(self):
        """
        In addition to the base UIElement.hide() - hide the self.button_container which will propagate and hide all
        the buttons.
        """
        super().hide()

        self.button_container.hide()<|MERGE_RESOLUTION|>--- conflicted
+++ resolved
@@ -134,13 +134,9 @@
                                                 manager=self.ui_manager,
                                                 container=self.ui_container,
                                                 anchors=self.anchors,
-<<<<<<< HEAD
                                                 object_id='#horiz_scrollbar_buttons_container',
                                                 visible=self.visible)
-=======
-                                                object_id='#horiz_scrollbar_buttons_container')
             self.join_focus_sets(self.button_container)
->>>>>>> 1a00fcd4
         else:
             self.button_container.set_dimensions(self.background_rect.size)
             self.button_container.set_relative_position(self.background_rect.topleft)
@@ -176,13 +172,8 @@
                                              anchors={'left': 'right',
                                                       'right': 'right',
                                                       'top': 'top',
-<<<<<<< HEAD
-                                                      'bottom': 'bottom'}
-                                             )
-=======
                                                       'bottom': 'bottom'})
                 self.join_focus_sets(self.right_button)
->>>>>>> 1a00fcd4
         else:
             self.arrow_button_width = 0
             if self.left_button is not None:
@@ -374,13 +365,9 @@
                                            anchors={'left': 'left',
                                                     'right': 'left',
                                                     'top': 'top',
-<<<<<<< HEAD
                                                     'bottom': 'bottom'},
                                            visible=self.visible)
-=======
-                                                    'bottom': 'bottom'})
             self.join_focus_sets(self.sliding_button)
->>>>>>> 1a00fcd4
 
         else:
             self.sliding_button.set_relative_position(self.sliding_rect_position)
