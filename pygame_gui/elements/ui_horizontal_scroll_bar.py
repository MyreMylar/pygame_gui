from typing import Union, Tuple, Dict

import pygame

from pygame_gui.core.interfaces import IContainerLikeInterface, IUIManagerInterface
from pygame_gui.core import UIElement, UIContainer
from pygame_gui.core.drawable_shapes import RectDrawableShape, RoundedRectangleShape

from pygame_gui.elements.ui_button import UIButton


class UIHorizontalScrollBar(UIElement):
    """
    A horizontal scroll bar allows users to position a smaller visible area within a horizontally
    larger area.

    :param relative_rect: The size and position of the scroll bar.
    :param visible_percentage: The horizontal percentage of the larger area that is visible,
                               between 0.0 and 1.0.
    :param manager: The UIManager that manages this element.
    :param container: The container that this element is within. If set to None will be the
                      root window's container.
    :param parent_element: The element this element 'belongs to' in the theming hierarchy.
    :param object_id: A custom defined ID for fine tuning of theming.
    :param anchors: A dictionary describing what this element's relative_rect is relative to.
    :param visible: Whether the element is visible by default. Warning - container visibility may override this.
    """

    def __init__(self,
                 relative_rect: pygame.Rect,
                 visible_percentage: float,
                 manager: IUIManagerInterface,
                 container: Union[IContainerLikeInterface, None] = None,
                 parent_element: UIElement = None,
                 object_id: Union[str, None] = None,
                 anchors: Dict[str, str] = None,
                 visible: int = 1):

        super().__init__(relative_rect, manager, container,
                         layer_thickness=2,
                         starting_height=1,

                         anchors=anchors,
                         visible=visible)

        self._create_valid_ids(container=container,
                               parent_element=parent_element,
                               object_id=object_id,
                               element_id='horizontal_scroll_bar')

        self.button_width = 20
        self.arrow_button_width = self.button_width
        self.scroll_position = 0.0
        self.left_limit = 0.0
        self.starting_grab_x_difference = 0
        self.visible_percentage = max(0.0, min(visible_percentage, 1.0))
        self.start_percentage = 0.0

        self.grabbed_slider = False
        self.has_moved_recently = False
        self.scroll_wheel_left = False
        self.scroll_wheel_right = False

        self.background_colour = None
        self.border_colour = None
        self.disabled_border_colour = None
        self.disabled_background_colour = None

        self.border_width = None
        self.shadow_width = None

        self.drawable_shape = None
        self.shape = 'rectangle'
        self.shape_corner_radius = None

        self.background_rect = None  # type: Union[None, pygame.Rect]

        self.scrollable_width = None  # type: Union[None, int, float]
        self.right_limit = None
        self.sliding_rect_position = None   # type: Union[None, pygame.math.Vector2]

        self.left_button = None
        self.right_button = None
        self.sliding_button = None
        self.enable_arrow_buttons = True

        self.button_container = None

        self.rebuild_from_changed_theme_data()

        scroll_bar_width = max(5, int(self.scrollable_width * self.visible_percentage))
        self.sliding_button = UIButton(pygame.Rect((int(self.sliding_rect_position[0]),
                                                    int(self.sliding_rect_position[1])),
                                                   (scroll_bar_width,
                                                    self.background_rect.height)),
                                       '', self.ui_manager,
                                       container=self.button_container,
                                       starting_height=1,
                                       parent_element=self,
                                       object_id="#sliding_button",
                                       anchors={'left': 'left',
                                                'right': 'left',
                                                'top': 'top',
                                                'bottom': 'bottom'})
        self.join_focus_sets(self.sliding_button)

        self.sliding_button.set_hold_range((self.background_rect.width, 100))

    def rebuild(self):
        """
        Rebuild anything that might need rebuilding.

        """
        border_and_shadow = self.border_width + self.shadow_width
        self.background_rect = pygame.Rect((border_and_shadow + self.relative_rect.x,
                                            border_and_shadow + self.relative_rect.y),
                                           (self.relative_rect.width - (2 * border_and_shadow),
                                            self.relative_rect.height - (2 * border_and_shadow)))

        theming_parameters = {'normal_bg': self.background_colour,
                              'normal_border': self.border_colour,
                              'disabled_bg': self.disabled_background_colour,
                              'disabled_border': self.disabled_border_colour,
                              'border_width': self.border_width,
                              'shadow_width': self.shadow_width,
                              'shape_corner_radius': self.shape_corner_radius}

        if self.shape == 'rectangle':
            self.drawable_shape = RectDrawableShape(self.rect, theming_parameters,
                                                    ['normal', 'disabled'], self.ui_manager)
        elif self.shape == 'rounded_rectangle':
            self.drawable_shape = RoundedRectangleShape(self.rect, theming_parameters,
                                                        ['normal', 'disabled'], self.ui_manager)

        self.set_image(self.drawable_shape.get_surface('normal'))

        if self.button_container is None:
            self.button_container = UIContainer(self.background_rect,
                                                manager=self.ui_manager,
                                                container=self.ui_container,
                                                anchors=self.anchors,
                                                object_id='#horiz_scrollbar_buttons_container',
                                                visible=self.visible)
            self.join_focus_sets(self.button_container)
        else:
            self.button_container.set_dimensions(self.background_rect.size)
            self.button_container.set_relative_position(self.background_rect.topleft)

        if self.enable_arrow_buttons:
            self.arrow_button_width = self.button_width

            if self.left_button is None:
                self.left_button = UIButton(pygame.Rect((0, 0),
                                                        (self.arrow_button_width,
                                                         self.background_rect.height)),
                                            '◀', self.ui_manager,
                                            container=self.button_container,
                                            starting_height=1,
                                            parent_element=self,
                                            object_id="#left_button",
                                            anchors={'left': 'left',
                                                     'right': 'left',
                                                     'top': 'top',
                                                     'bottom': 'bottom'}
                                            )
                self.join_focus_sets(self.left_button)

            if self.right_button is None:
                self.right_button = UIButton(pygame.Rect((-self.arrow_button_width, 0),
                                                         (self.arrow_button_width,
                                                          self.background_rect.height)),
                                             '▶', self.ui_manager,
                                             container=self.button_container,
                                             starting_height=1,
                                             parent_element=self,
                                             object_id="#right_button",
                                             anchors={'left': 'right',
                                                      'right': 'right',
                                                      'top': 'top',
                                                      'bottom': 'bottom'})
                self.join_focus_sets(self.right_button)
        else:
            self.arrow_button_width = 0
            if self.left_button is not None:
                self.left_button.kill()
                self.left_button = None
            if self.right_button is not None:
                self.right_button.kill()
                self.right_button = None

        self.scrollable_width = self.background_rect.width - (2 * self.arrow_button_width)
        self.right_limit = self.scrollable_width

        scroll_bar_width = max(5, int(self.scrollable_width * self.visible_percentage))
        self.scroll_position = min(max(self.scroll_position, self.left_limit),
                                   self.right_limit - scroll_bar_width)

        x_pos = (self.scroll_position + self.arrow_button_width)
        y_pos = 0
        self.sliding_rect_position = pygame.math.Vector2(x_pos, y_pos)

        if self.sliding_button is not None:
            self.sliding_button.set_relative_position(self.sliding_rect_position)
            self.sliding_button.set_dimensions((scroll_bar_width, self.background_rect.height))
            self.sliding_button.set_hold_range((self.background_rect.width, 100))

    def check_has_moved_recently(self) -> bool:
        """
        Returns True if the scroll bar was moved in the last call to the update function.

        :return: True if we've recently moved the scroll bar, False otherwise.

        """
        return self.has_moved_recently

    def kill(self):
        """
        Overrides the kill() method of the UI element class to kill all the buttons in the scroll
        bar and clear any of the parts of the scroll bar that are currently recorded as the
        'last focused horizontal scroll bar element' on the ui manager.

        NOTE: the 'last focused' state on the UI manager is used so that the mouse wheel will
        move whichever scrollbar we last fiddled with even if we've been doing other stuff.
        This seems to be consistent with the most common mousewheel/scrollbar interactions
        used elsewhere.
        """
        self.button_container.kill()
        super().kill()

    def process_event(self, event: pygame.event.Event) -> bool:
        """
        Checks an event from pygame's event queue to see if the scroll bar needs to react to it.
        In this case it is just mousewheel events, mainly because the buttons that make up
        the scroll bar will handle the required mouse click events.

        :param event: The event to process.

        :return: Returns True if we've done something with the input event.

        """
        if (self.is_enabled and
                self._check_is_focus_set_hovered() and
                event.type == pygame.MOUSEWHEEL):
            if event.x > 0:
                self.scroll_wheel_left = True
            elif event.x < 0:
                self.scroll_wheel_right = True
            return True

        return False

    def _check_is_focus_set_hovered(self) -> bool:
        """
        Check if this scroll bar's focus set is currently hovered in the UI.

        :return: True if it was.

        """
        return any(element.hovered for element in self.get_focus_set())

    def update(self, time_delta: float):
        """
        Called once per update loop of our UI manager. Deals largely with moving the scroll bar
        and updating the resulting 'start_percentage' variable that is then used by other
        'scrollable' UI elements to control the point they start drawing.

        Reacts to presses of the up and down arrow buttons, movement of the mouse wheel and
        dragging of the scroll bar itself.

        :param time_delta: A float, roughly representing the time in seconds between calls to this
                           method.

        """
        super().update(time_delta)
        self.has_moved_recently = False
        if self.alive():
            moved_this_frame = False
            if ((self.left_button is not None and self.left_button.held) or
                    (self.scroll_wheel_left and self.scroll_position > self.left_limit)):
                self.scroll_wheel_left = False
                self.scroll_position -= (250.0 * time_delta)
                self.scroll_position = max(self.scroll_position, self.left_limit)
                x_pos = (self.scroll_position + self.arrow_button_width)
                y_pos = 0
                self.sliding_button.set_relative_position((x_pos, y_pos))
                moved_this_frame = True
            elif ((self.right_button is not None and self.right_button.held) or
                  (self.scroll_wheel_right and self.scroll_position < self.right_limit)):
                self.scroll_wheel_right = False
                self.scroll_position += (250.0 * time_delta)
                self.scroll_position = min(self.scroll_position,
                                           self.right_limit -
                                           self.sliding_button.relative_rect.width)
                x_pos = (self.scroll_position + self.arrow_button_width)
                y_pos = 0
                self.sliding_button.set_relative_position((x_pos, y_pos))

                moved_this_frame = True

            mouse_x, mouse_y = self.ui_manager.get_mouse_position()
            if self.sliding_button.held and self.sliding_button.in_hold_range((mouse_x, mouse_y)):

                if not self.grabbed_slider:
                    self.grabbed_slider = True
                    real_scroll_pos = self.sliding_button.rect.left
                    self.starting_grab_x_difference = mouse_x - real_scroll_pos

                real_scroll_pos = self.sliding_button.rect.left
                current_grab_difference = mouse_x - real_scroll_pos
                adjustment_required = current_grab_difference - self.starting_grab_x_difference
                self.scroll_position = self.scroll_position + adjustment_required

                self.scroll_position = min(max(self.scroll_position, self.left_limit),
                                           self.right_limit - self.sliding_button.rect.width)

                x_pos = (self.scroll_position + self.arrow_button_width)
                y_pos = 0
                self.sliding_button.set_relative_position((x_pos, y_pos))
                moved_this_frame = True
            elif not self.sliding_button.held:
                self.grabbed_slider = False

            if moved_this_frame:
                self.start_percentage = self.scroll_position / self.scrollable_width
                if not self.has_moved_recently:
                    self.has_moved_recently = True

    def redraw_scrollbar(self):
        """
        Redraws the 'scrollbar' portion of the whole UI element. Called when we change the
        visible percentage.
        """
        self.scrollable_width = self.background_rect.width - (2 * self.arrow_button_width)
        self.right_limit = self.scrollable_width

        scroll_bar_width = max(5, int(self.scrollable_width * self.visible_percentage))

        x_pos = (self.scroll_position + self.arrow_button_width)
        y_pos = 0
        self.sliding_rect_position = pygame.math.Vector2(x_pos, y_pos)

        if self.sliding_button is None:
            self.sliding_button = UIButton(pygame.Rect(int(x_pos),
                                                       int(y_pos),
                                                       scroll_bar_width,
                                                       self.background_rect.height),
                                           '', self.ui_manager,
                                           container=self.button_container,
                                           starting_height=1,
                                           parent_element=self,
                                           object_id="#sliding_button",
                                           anchors={'left': 'left',
                                                    'right': 'left',
                                                    'top': 'top',
                                                    'bottom': 'bottom'},
                                           visible=self.visible)
            self.join_focus_sets(self.sliding_button)

        else:
            self.sliding_button.set_relative_position(self.sliding_rect_position)
            self.sliding_button.set_dimensions((scroll_bar_width, self.background_rect.height))
        self.sliding_button.set_hold_range((self.background_rect.width, 100))

    def set_visible_percentage(self, percentage: float):
        """
        Sets the percentage of the total 'scrollable area' that is currently visible. This will
        affect the size of the scrollbar and should be called if the horizontal size of the
        'scrollable area' or the horizontal size of the visible area change.

        :param percentage: A float between 0.0 and 1.0 representing the percentage that is visible.

        """
        self.visible_percentage = max(0.0, min(1.0, percentage))
        if 1.0 - self.start_percentage < self.visible_percentage:
            self.start_percentage = 1.0 - self.visible_percentage

        self.redraw_scrollbar()

    def reset_scroll_position(self):
        """
        Reset the current scroll position back to the top.

        """
        self.scroll_position = 0.0
        self.start_percentage = 0.0

    def rebuild_from_changed_theme_data(self):
        """
        Called by the UIManager to check the theming data and rebuild whatever needs rebuilding
        for this element when the theme data has changed.
        """
        super().rebuild_from_changed_theme_data()
        has_any_changed = False

        if self._check_misc_theme_data_changed(attribute_name='shape',
                                               default_value='rectangle',
                                               casting_func=str,
                                               allowed_values=['rectangle',
                                                               'rounded_rectangle']):
            has_any_changed = True

        if self._check_shape_theming_changed(defaults={'border_width': 1,
                                                       'shadow_width': 2,
                                                       'shape_corner_radius': 2}):
            has_any_changed = True

        background_colour = self.ui_theme.get_colour_or_gradient('dark_bg',
                                                                 self.combined_element_ids)
        if background_colour != self.background_colour:
            self.background_colour = background_colour
            has_any_changed = True

        border_colour = self.ui_theme.get_colour_or_gradient('normal_border',
                                                             self.combined_element_ids)
        if border_colour != self.border_colour:
            self.border_colour = border_colour
            has_any_changed = True

        disabled_background_colour = self.ui_theme.get_colour_or_gradient('disabled_dark_bg',
                                                                          self.combined_element_ids)
        if disabled_background_colour != self.disabled_background_colour:
            self.disabled_background_colour = disabled_background_colour
            has_any_changed = True

        disabled_border_colour = self.ui_theme.get_colour_or_gradient('disabled_border',
                                                                      self.combined_element_ids)
        if disabled_border_colour != self.disabled_border_colour:
            self.disabled_border_colour = disabled_border_colour
            has_any_changed = True

        def parse_to_bool(str_data: str):
            return bool(int(str_data))

        if self._check_misc_theme_data_changed(attribute_name='enable_arrow_buttons',
                                               default_value=True,
                                               casting_func=parse_to_bool):
            has_any_changed = True

        if has_any_changed:
            self.rebuild()

    def set_position(self, position: Union[pygame.math.Vector2,
                                           Tuple[int, int],
                                           Tuple[float, float]]):
        """
        Sets the absolute screen position of this scroll bar, updating all subordinate button
        elements at the same time.

        :param position: The absolute screen position to set.

        """
        super().set_position(position)

        border_and_shadow = self.border_width + self.shadow_width
        self.background_rect.x = border_and_shadow + self.relative_rect.x
        self.background_rect.y = border_and_shadow + self.relative_rect.y

        self.button_container.set_relative_position(self.background_rect.topleft)

    def set_relative_position(self, position: Union[pygame.math.Vector2,
                                                    Tuple[int, int],
                                                    Tuple[float, float]]):
        """
        Sets the relative screen position of this scroll bar, updating all subordinate button
        elements at the same time.

        :param position: The relative screen position to set.

        """
        super().set_relative_position(position)

        border_and_shadow = self.border_width + self.shadow_width
        self.background_rect.x = border_and_shadow + self.relative_rect.x
        self.background_rect.y = border_and_shadow + self.relative_rect.y

        self.button_container.set_relative_position(self.background_rect.topleft)

    def set_dimensions(self, dimensions: Union[pygame.math.Vector2,
                                               Tuple[int, int],
                                               Tuple[float, float]]):
        """
        Method to directly set the dimensions of an element.

        :param dimensions: The new dimensions to set.

        """
        super().set_dimensions(dimensions)

        border_and_shadow = self.border_width + self.shadow_width
        self.background_rect.width = self.relative_rect.width - (2 * border_and_shadow)
        self.background_rect.height = self.relative_rect.height - (2 * border_and_shadow)

        self.button_container.set_dimensions(self.background_rect.size)

        # sort out scroll bar parameters
        self.scrollable_width = self.background_rect.width - (2 * self.arrow_button_width)
        self.right_limit = self.scrollable_width

        scroll_bar_width = max(5, int(self.scrollable_width * self.visible_percentage))
        base_scroll_bar_x = self.arrow_button_width
        max_scroll_bar_x = base_scroll_bar_x + (self.scrollable_width - scroll_bar_width)
        self.sliding_rect_position.x = max(base_scroll_bar_x,
                                           min((base_scroll_bar_x +
                                                int(self.start_percentage *
                                                    self.scrollable_width)),
                                               max_scroll_bar_x))
        self.scroll_position = self.sliding_rect_position.x - base_scroll_bar_x

        self.sliding_button.set_dimensions((scroll_bar_width, self.background_rect.height))
        self.sliding_button.set_relative_position(self.sliding_rect_position)

<<<<<<< HEAD
    def show(self):
        """
        In addition to the base UIElement.show() - show the self.button_container which will propagate and show all
        the buttons.
        """
        super().show()

        self.button_container.show()

    def hide(self):
        """
        In addition to the base UIElement.hide() - hide the self.button_container which will propagate and hide all
        the buttons.
        """
        super().hide()

        self.button_container.hide()
=======
    def disable(self):
        """
        Disables the scroll bar so it is no longer interactive.
        """
        if self.is_enabled:
            self.is_enabled = False
            self.button_container.disable()

            self.drawable_shape.set_active_state('disabled')

    def enable(self):
        """
        Enables the scroll bar so it is interactive once again.
        """
        if not self.is_enabled:
            self.is_enabled = True
            self.button_container.enable()

            self.drawable_shape.set_active_state('normal')
>>>>>>> 7c9288c7
<|MERGE_RESOLUTION|>--- conflicted
+++ resolved
@@ -509,25 +509,6 @@
         self.sliding_button.set_dimensions((scroll_bar_width, self.background_rect.height))
         self.sliding_button.set_relative_position(self.sliding_rect_position)
 
-<<<<<<< HEAD
-    def show(self):
-        """
-        In addition to the base UIElement.show() - show the self.button_container which will propagate and show all
-        the buttons.
-        """
-        super().show()
-
-        self.button_container.show()
-
-    def hide(self):
-        """
-        In addition to the base UIElement.hide() - hide the self.button_container which will propagate and hide all
-        the buttons.
-        """
-        super().hide()
-
-        self.button_container.hide()
-=======
     def disable(self):
         """
         Disables the scroll bar so it is no longer interactive.
@@ -547,4 +528,21 @@
             self.button_container.enable()
 
             self.drawable_shape.set_active_state('normal')
->>>>>>> 7c9288c7
+
+    def show(self):
+        """
+        In addition to the base UIElement.show() - show the self.button_container which will propagate and show all
+        the buttons.
+        """
+        super().show()
+
+        self.button_container.show()
+
+    def hide(self):
+        """
+        In addition to the base UIElement.hide() - hide the self.button_container which will propagate and hide all
+        the buttons.
+        """
+        super().hide()
+
+        self.button_container.hide()