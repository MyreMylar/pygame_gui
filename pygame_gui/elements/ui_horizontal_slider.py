--- conflicted
+++ resolved
@@ -465,29 +465,6 @@
         self.sliding_button.set_dimensions((self.sliding_button_width, self.background_rect.height))
         self.sliding_button.set_relative_position((slider_x_pos, slider_y_pos))
 
-<<<<<<< HEAD
-    def show(self):
-        """
-        In addition to the base UIElement.show() - show the sliding button and show the button_container which will
-        propagate and show the left and right buttons.
-        """
-        super().show()
-
-        self.sliding_button.show()
-        if self.button_container is not None:
-            self.button_container.show()
-
-    def hide(self):
-        """
-        In addition to the base UIElement.hide() - hide the sliding button and hide the button_container which will
-        propagate and hide the left and right buttons.
-        """
-        super().hide()
-
-        self.sliding_button.hide()
-        if self.button_container is not None:
-            self.button_container.hide()
-=======
     def disable(self):
         """
         Disable the slider. It should not be interactive and will use the disabled theme colours.
@@ -513,4 +490,25 @@
             if self.right_button:
                 self.right_button.enable()
             self.drawable_shape.set_active_state('normal')
->>>>>>> 7c9288c7
+
+    def show(self):
+        """
+        In addition to the base UIElement.show() - show the sliding button and show the button_container which will
+        propagate and show the left and right buttons.
+        """
+        super().show()
+
+        self.sliding_button.show()
+        if self.button_container is not None:
+            self.button_container.show()
+
+    def hide(self):
+        """
+        In addition to the base UIElement.hide() - hide the sliding button and hide the button_container which will
+        propagate and hide the left and right buttons.
+        """
+        super().hide()
+
+        self.sliding_button.hide()
+        if self.button_container is not None:
+            self.button_container.hide()