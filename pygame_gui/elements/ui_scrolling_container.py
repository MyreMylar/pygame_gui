--- conflicted
+++ resolved
@@ -160,19 +160,9 @@
                               'top': 'top',
                               'bottom': 'top'}
         if not self.allow_scroll_x:
-<<<<<<< HEAD
-            # horizontal scrolling and resizing is not allowed, so container can be anchored to the vertical scrollbar
-            scrollable_anchors['right'] = 'right'
-            scrollable_anchors['right_target'] = self.vert_scroll_bar
-        if not self.allow_scroll_y:
-            # vertical scrolling and resizing is not allowed, so container can be anchored to the horizontal scrollbar
-            scrollable_anchors['bottom'] = 'bottom'
-            scrollable_anchors['bottom_target'] = self.horiz_scroll_bar
-=======
             scrollable_anchors['right'] = 'right'
         if not self.allow_scroll_y:
             scrollable_anchors['bottom'] = 'bottom'
->>>>>>> 09d012f3
         self.scrollable_container = UIContainer(relative_rect=scrollable_rect,
                                                 manager=manager,
                                                 starting_height=1,
@@ -184,14 +174,11 @@
                                                 anchors=scrollable_anchors.copy())
         self.join_focus_sets(self.scrollable_container)
 
-<<<<<<< HEAD
-=======
         if self.vert_scroll_bar is not None:
             self.vert_scroll_bar.set_container_this_will_scroll(self.scrollable_container)
         if self.horiz_scroll_bar is not None:
             self.horiz_scroll_bar.set_container_this_will_scroll(self.scrollable_container)
 
->>>>>>> 09d012f3
         self.scroll_bar_width = 0
         self.scroll_bar_height = 0
 
