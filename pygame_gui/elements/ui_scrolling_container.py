--- conflicted
+++ resolved
@@ -61,14 +61,11 @@
         # self.parent_element = parent_element
 
         self.need_to_sort_out_scrollbars = False
-<<<<<<< HEAD
 
         self.allow_scroll_x = allow_scroll_x
         self.allow_scroll_y = allow_scroll_y
-=======
         self.vert_scroll_bar: Optional[UIVerticalScrollBar] = None
         self.horiz_scroll_bar: Optional[UIHorizontalScrollBar] = None
->>>>>>> 6ce5ccfb
 
         self._set_image(self.ui_manager.get_universal_empty_surface())
 
@@ -179,11 +176,7 @@
         self._root_container.kill()
         super().kill()
 
-<<<<<<< HEAD
-    def set_position(self, position: Union[pygame.math.Vector2, Tuple[int, int], Tuple[float, float]]):
-=======
     def set_position(self, position: Coordinate):
->>>>>>> 6ce5ccfb
         """
         Method to directly set the absolute screen rect position of an element.
 
@@ -194,11 +187,7 @@
         super().set_position(position)
         self._root_container.set_position(position)
 
-<<<<<<< HEAD
-    def set_relative_position(self, position: Union[pygame.math.Vector2, Tuple[int, int], Tuple[float, float]]):
-=======
     def set_relative_position(self, position: Coordinate):
->>>>>>> 6ce5ccfb
         """
         Method to directly set the relative rect position of an element.
 
@@ -208,12 +197,7 @@
         super().set_relative_position(position)
         self._root_container.set_relative_position(position)
 
-<<<<<<< HEAD
-    def set_dimensions(self, dimensions: Union[pygame.math.Vector2, Tuple[int, int], Tuple[float, float]],
-                       clamp_to_container: bool = False):
-=======
     def set_dimensions(self, dimensions: Coordinate, clamp_to_container: bool = False):
->>>>>>> 6ce5ccfb
         """
         Method to directly set the dimensions of an element.
 
@@ -231,12 +215,7 @@
         self._calculate_scrolling_dimensions()
         self._sort_out_element_container_scroll_bars()
 
-<<<<<<< HEAD
-    def set_scrollable_area_dimensions(self,
-                                       dimensions: Union[pygame.math.Vector2, Tuple[int, int], Tuple[float, float]]):
-=======
     def set_scrollable_area_dimensions(self, dimensions: Coordinate):
->>>>>>> 6ce5ccfb
         """
         Set the size of the scrollable area container. It starts the same size as the view
         container, but often you want to expand it, or why have a scrollable container?
@@ -375,18 +354,12 @@
         else:
             self._remove_horiz_scrollbar()
 
-<<<<<<< HEAD
-    def _check_scroll_bars(self):
-        """
-        Check if we need a horizontal or vertical scrollbar.
-=======
     def _check_scroll_bars_and_adjust(self) -> Tuple[bool, bool]:
         """
         Check if we need a horizontal or vertical scrollbar and adjust the containers if we do.
 
         Adjusting the containers for a scrollbar, may mean we now need a scrollbar in the other
         dimension, so we need to call this twice.
->>>>>>> 6ce5ccfb
         """
         self.scroll_bar_width = 0
         self.scroll_bar_height = 0
