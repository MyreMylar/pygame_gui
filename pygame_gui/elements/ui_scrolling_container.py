<<<<<<< HEAD
from typing import Union, Dict, Tuple, Optional, Iterator
=======
from typing import Union, Dict, Tuple, Optional, List
>>>>>>> 26084357

import pygame

from pygame_gui.core import ObjectID
from pygame_gui.core.interfaces import IContainerLikeInterface, IUIContainerInterface
from pygame_gui.core.interfaces import IUIManagerInterface, Coordinate, IUIElementInterface
from pygame_gui.core import UIElement, UIContainer

from pygame_gui.elements.ui_vertical_scroll_bar import UIVerticalScrollBar
from pygame_gui.elements.ui_horizontal_scroll_bar import UIHorizontalScrollBar


class UIScrollingContainer(UIElement, IContainerLikeInterface):
    """
    A container like UI element that lets users scroll around a larger container of content with
    scroll bars.

    :param relative_rect: The size and relative position of the container. This will also be the
                          starting size of the scrolling area.
    :param manager: The UI manager for this element. If not provided or set to None,
                    it will try to use the first UIManager that was created by your application.
    :param starting_height: The starting layer height of this container above its container.
                            Defaults to 1.
    :param container: The container this container is within. Defaults to None (which is the root
                      container for the UI)
    :param parent_element: A parent element for this container. Defaults to None, or the
                           container if you've set that.
    :param object_id: An object ID for this element.
    :param anchors: Layout anchors in a dictionary.
    :param visible: Whether the element is visible by default. Warning - container visibility
                    may override this.
    """
    def __init__(self,
                 relative_rect: pygame.Rect,
                 manager: Optional[IUIManagerInterface] = None,
                 *,
                 starting_height: int = 1,
                 container: Optional[IContainerLikeInterface] = None,
                 parent_element: Optional[UIElement] = None,
                 object_id: Optional[Union[ObjectID, str]] = None,
                 element_id: Union[List[str], None] = None,
                 anchors: Optional[Dict[str, Union[str, UIElement]]] = None,
                 visible: int = 1,
                 allow_scroll_x: bool = True,
                 allow_scroll_y: bool = True,
                 ):
        # Need to move some declarations early as they are indirectly referenced via the ui element
        # constructor
        self._root_container = None
        if element_id is None:
            element_id = ['scrolling_container']
        super().__init__(relative_rect,
                         manager,
                         container,
                         starting_height=starting_height,
                         layer_thickness=2,
                         anchors=anchors,
                         visible=visible,
                         parent_element=parent_element,
                         object_id=object_id,
                         element_id=element_id)

        self.scroll_bar_width = 0
        self.scroll_bar_height = 0

        self.need_to_sort_out_scrollbars = False

        self.allow_scroll_x = allow_scroll_x
        self.allow_scroll_y = allow_scroll_y

        self.vert_scroll_bar: Optional[UIVerticalScrollBar] = None
        self.horiz_scroll_bar: Optional[UIHorizontalScrollBar] = None

        self._set_image(self.ui_manager.get_universal_empty_surface())

        # this contains the scroll bars and the 'view' container
        self._root_container = UIContainer(relative_rect=relative_rect,
                                           manager=manager,
                                           starting_height=starting_height,
                                           container=container,
                                           parent_element=parent_element,
                                           object_id=ObjectID(object_id='#root_container',
                                                              class_id=None),
                                           anchors=anchors,
                                           visible=self.visible)

        # This container is the view on to the scrollable container it's size is determined by
        # the size of the root container and whether there are any scroll bars or not.
        view_rect = pygame.Rect(0, 0, relative_rect.width, relative_rect.height)
        self._view_container = UIContainer(relative_rect=view_rect,
                                           manager=manager,
                                           starting_height=0,
                                           container=self._root_container,
                                           parent_element=parent_element,
                                           object_id=ObjectID(object_id='#view_container',
                                                              class_id=None),
                                           anchors={'left': 'left',
                                                    'right': 'right',
                                                    'top': 'top',
                                                    'bottom': 'bottom'})

        # This container is what we actually put other stuff in.
        # It is aligned to the top left corner but that isn't that important for a container that
        # can be much larger than it's view
        scrollable_rect = pygame.Rect(0, 0, relative_rect.width, relative_rect.height)
        self.scrollable_container = UIContainer(relative_rect=scrollable_rect,
                                                manager=manager,
                                                starting_height=0,
                                                container=self._view_container,
                                                parent_element=parent_element,
                                                object_id=ObjectID(
                                                    object_id='#scrollable_container',
                                                    class_id=None),
                                                anchors={'left': 'left',
                                                         'right': 'left',
                                                         'top': 'top',
                                                         'bottom': 'top'})

        self.scrolling_height = 0
        self.scrolling_width = 0

        self.scrolling_bottom = 0
        self.scrolling_right = 0
        self._calculate_scrolling_dimensions()

    def get_container(self) -> IUIContainerInterface:
        """
        Gets the scrollable container area (the one that moves around with the scrollbars)
        from this container-like UI element.

        :return: the scrolling container.
        """
        return self.scrollable_container

    def kill(self):
        """
        Overrides the basic kill() method of a pygame sprite so that we also kill all the UI
        elements in this panel.

        """
        self._root_container.kill()
        super().kill()

    def set_position(self, position: Coordinate):
        """
        Method to directly set the absolute screen rect position of an element.

        :param position: The new position to set.

        """

        super().set_position(position)
        self._root_container.set_position(position)

    def set_relative_position(self, position: Coordinate):
        """
        Method to directly set the relative rect position of an element.

        :param position: The new position to set.

        """
        super().set_relative_position(position)
        self._root_container.set_relative_position(position)

    def set_dimensions(self, dimensions: Coordinate, clamp_to_container: bool = False):
        """
        Method to directly set the dimensions of an element.

        NOTE: Using this on elements inside containers with non-default anchoring arrangements
        may make a mess of them.

        :param dimensions: The new dimensions to set.
        :param clamp_to_container: Whether we should clamp the dimensions to the
                                   dimensions of the container or not.

        """
        super().set_dimensions(dimensions)
        self._root_container.set_dimensions(dimensions)

        self._calculate_scrolling_dimensions()
        self._sort_out_element_container_scroll_bars()

    def set_scrollable_area_dimensions(self, dimensions: Coordinate):
        """
        Set the size of the scrollable area container. It starts the same size as the view
        container, but often you want to expand it, or why have a scrollable container?

        :param dimensions: The new dimensions.
        """
        self.scrollable_container.set_dimensions(dimensions)

        self._calculate_scrolling_dimensions()
        self._sort_out_element_container_scroll_bars()

    def update(self, time_delta: float):
        """
        Updates the scrolling container's position based upon the scroll bars and updates the
        scrollbar's visible percentage as well if that has changed.

        :param time_delta: The time passed between frames, measured in seconds.

        """
        super().update(time_delta)

        if (self.vert_scroll_bar is not None and
                self.vert_scroll_bar.check_has_moved_recently()):

            self._calculate_scrolling_dimensions()
            vis_percent = self._view_container.rect.height / self.scrolling_height
            if self.vert_scroll_bar.start_percentage <= 0.5:
                start_height = int(self.vert_scroll_bar.start_percentage *
                                   self.scrolling_height)
            else:
                button_percent_height = (self.vert_scroll_bar.sliding_button.rect.height /
                                         self.vert_scroll_bar.scrollable_height)
                button_bottom_percent = (self.vert_scroll_bar.start_percentage +
                                         button_percent_height)
                start_height = (int(button_bottom_percent * self.scrolling_height) -
                                self._view_container.rect.height)
            if vis_percent < 1.0:
                self.vert_scroll_bar.set_visible_percentage(vis_percent)
            else:
                self._remove_vert_scrollbar()

            new_pos = (self.scrollable_container.relative_rect.x,
                       -start_height)
            self.scrollable_container.set_relative_position(new_pos)

        if (self.horiz_scroll_bar is not None and
                self.horiz_scroll_bar.check_has_moved_recently()):

            self._calculate_scrolling_dimensions()
            vis_percent = self._view_container.rect.width / self.scrolling_width
            if self.horiz_scroll_bar.start_percentage <= 0.5:
                start_width = int(self.horiz_scroll_bar.start_percentage *
                                  self.scrolling_width)
            else:
                button_percent_width = (self.horiz_scroll_bar.sliding_button.rect.width /
                                        self.horiz_scroll_bar.scrollable_width)
                button_right_percent = (self.horiz_scroll_bar.start_percentage +
                                        button_percent_width)
                start_width = (int(button_right_percent * self.scrolling_width) -
                               self._view_container.rect.width)
            if vis_percent < 1.0:
                self.horiz_scroll_bar.set_visible_percentage(vis_percent)
            else:
                self._remove_horiz_scrollbar()

            new_pos = (-start_width,
                       self.scrollable_container.relative_rect.y)
            self.scrollable_container.set_relative_position(new_pos)

    def _calculate_scrolling_dimensions(self):
        """
        Calculate all the variables we need to scroll the container correctly.

        This is a bit of a fiddly process since we can resize our viewing area, the scrollable
        area, and we generally don't want to yank the area you are looking at too much either.

        Plus, the scrollbars only have somewhat limited accuracy so need clamping...
        """
        scrolling_top = min(self.scrollable_container.rect.top,
                            self._view_container.rect.top)

        scrolling_left = min(self.scrollable_container.rect.left,
                             self._view_container.rect.left)
        # used for clamping
        self.scrolling_bottom = max(self.scrollable_container.rect.bottom,
                                    self._view_container.rect.bottom)
        self.scrolling_right = max(self.scrollable_container.rect.right,
                                   self._view_container.rect.right)

        self.scrolling_height = self.scrolling_bottom - scrolling_top
        self.scrolling_width = self.scrolling_right - scrolling_left

    def _sort_out_element_container_scroll_bars(self):
        """
        This creates, re-sizes or removes the scrollbars after resizing, but not after the scroll
        bar has been moved. Instead, it tries to keep the scrollbars in the same approximate position
        they were in before resizing
        """

        # First call to see if scrolling container size on its own necessitates scroll bars
        self._check_scroll_bars_and_adjust()
        # second call to see if the view space contraction produced by any scroll bars created
        # in the first call, require an additional scroll bar
        need_horiz_scroll_bar, need_vert_scroll_bar = self._check_scroll_bars_and_adjust()

        if need_vert_scroll_bar:
            vis_percent = self._view_container.rect.height / self.scrolling_height
            if self.vert_scroll_bar is None:
                self.scroll_bar_width = 20
                scroll_bar_rect = pygame.Rect(-self.scroll_bar_width,
                                              0,
                                              self.scroll_bar_width,
                                              self._view_container.rect.height)
                self.vert_scroll_bar = UIVerticalScrollBar(relative_rect=scroll_bar_rect,
                                                           visible_percentage=vis_percent,
                                                           manager=self.ui_manager,
                                                           container=self._root_container,
                                                           parent_element=self,
                                                           anchors={'left': 'right',
                                                                    'right': 'right',
                                                                    'top': 'top',
                                                                    'bottom': 'bottom'})
                self.join_focus_sets(self.vert_scroll_bar)
                start_percent = ((self._view_container.rect.top -
                                  self.scrollable_container.rect.top)
                                 / self.scrolling_height)
                self.vert_scroll_bar.set_scroll_from_start_percentage(start_percent)
            else:
                start_percent = ((self._view_container.rect.top -
                                  self.scrollable_container.rect.top)
                                 / self.scrolling_height)
                self.vert_scroll_bar.start_percentage = start_percent
                self.vert_scroll_bar.set_visible_percentage(vis_percent)
                self.vert_scroll_bar.set_dimensions((self.scroll_bar_width,
                                                     self._view_container.rect.height))
        else:
            self._remove_vert_scrollbar()

        if need_horiz_scroll_bar:
            vis_percent = self._view_container.rect.width / self.scrolling_width
            if self.horiz_scroll_bar is None:
                self.scroll_bar_height = 20
                scroll_bar_rect = pygame.Rect(0,
                                              -self.scroll_bar_height,
                                              self._view_container.rect.width,
                                              self.scroll_bar_height)
                self.horiz_scroll_bar = UIHorizontalScrollBar(relative_rect=scroll_bar_rect,
                                                              visible_percentage=vis_percent,
                                                              manager=self.ui_manager,
                                                              container=self._root_container,
                                                              parent_element=self,
                                                              anchors={'left': 'left',
                                                                       'right': 'right',
                                                                       'top': 'bottom',
                                                                       'bottom': 'bottom'})
                self.join_focus_sets(self.horiz_scroll_bar)

                start_percent = ((self._view_container.rect.left -
                                  self.scrollable_container.rect.left)
                                 / self.scrolling_width)
                self.horiz_scroll_bar.set_scroll_from_start_percentage(start_percent)

            else:
                start_percent = ((self._view_container.rect.left -
                                  self.scrollable_container.rect.left)
                                 / self.scrolling_width)
                self.horiz_scroll_bar.start_percentage = start_percent
                self.horiz_scroll_bar.set_visible_percentage(vis_percent)
                self.horiz_scroll_bar.set_dimensions((self._view_container.rect.width,
                                                      self.scroll_bar_height))
        else:
            self._remove_horiz_scrollbar()

    def _check_scroll_bars_and_adjust(self) -> Tuple[bool, bool]:
        """
        Check if we need a horizontal or vertical scrollbar and adjust the containers if we do.

        Adjusting the containers for a scrollbar, may mean we now need a scrollbar in the other
        dimension, so we need to call this twice.
        """
        self.scroll_bar_width = 0
        self.scroll_bar_height = 0
        need_horiz_scroll_bar = False
        need_vert_scroll_bar = False
        if (self.scrolling_height > self._view_container.rect.height or
                self.scrollable_container.relative_rect.top != 0) and self.allow_scroll_y:
            need_vert_scroll_bar = True
            self.scroll_bar_width = 20
        if (self.scrolling_width > self._view_container.rect.width or
                self.scrollable_container.relative_rect.left != 0) and self.allow_scroll_x:
            need_horiz_scroll_bar = True
            self.scroll_bar_height = 20
        if need_vert_scroll_bar or need_horiz_scroll_bar:
            new_width = (self._root_container.rect.width - self.scroll_bar_width)
            new_height = (self._root_container.rect.height - self.scroll_bar_height)
            new_dimensions = (new_width, new_height)
            self._view_container.set_dimensions(new_dimensions)

            if not self.allow_scroll_x:
                # horizontal scrolling is banned, lets shrink the scrollable width
                # to account for any scroll bar as well
                self.scrollable_container.set_dimensions((new_width,
                                                          self.scrollable_container.rect.height))
            if not self.allow_scroll_y:
                self.scrollable_container.set_dimensions((self.scrollable_container.rect.width,
                                                          new_height))

        self._calculate_scrolling_dimensions()
        return need_horiz_scroll_bar, need_vert_scroll_bar

    def _remove_vert_scrollbar(self):
        """
        Get rid of the vertical scroll bar and resize the containers appropriately.

        """
        if self.vert_scroll_bar is not None:
            self.vert_scroll_bar.kill()
            self.vert_scroll_bar = None
            self.scroll_bar_width = 0
            new_width = (self._root_container.rect.width - self.scroll_bar_width)

            old_height = self._view_container.rect.height
            new_dimensions = (new_width, old_height)
            self._view_container.set_dimensions(new_dimensions)
            self._calculate_scrolling_dimensions()
            if self.horiz_scroll_bar is not None:
                self.horiz_scroll_bar.set_dimensions((self._view_container.rect.width,
                                                      self.scroll_bar_height))

    def _remove_horiz_scrollbar(self):
        """
        Get rid of the horiz scroll bar and resize the containers appropriately.

        """
        if self.horiz_scroll_bar is not None:
            self.horiz_scroll_bar.kill()
            self.horiz_scroll_bar = None
            self.scroll_bar_height = 0
            new_height = (self._root_container.rect.height - self.scroll_bar_height)

            old_width = self._view_container.rect.width
            new_dimensions = (old_width, new_height)
            self._view_container.set_dimensions(new_dimensions)
            self._calculate_scrolling_dimensions()
            if self.vert_scroll_bar is not None:
                self.vert_scroll_bar.set_dimensions((self.scroll_bar_width,
                                                     self._view_container.rect.height))

    def disable(self):
        """
        Disables all elements in the container, so they are no longer interactive.
        """
        if self.is_enabled:
            self.is_enabled = False
            if self._root_container is not None:
                self._root_container.disable()

    def enable(self):
        """
        Enables all elements in the container, so they are interactive again.
        """
        if not self.is_enabled:
            self.is_enabled = True
            if self._root_container is not None:
                self._root_container.enable()

    def show(self):
        """
        In addition to the base UIElement.show() - call show() of owned container - _root_container.
        All other sub-elements (view_container, scrollbars) are children of _root_container, so
        it's visibility will propagate to them - there is no need to call their show() methods
        separately.
        """
        super().show()
        if self._root_container is not None:
            self._root_container.show()

    def hide(self):
        """
        In addition to the base UIElement.hide() - call hide() of owned container - _root_container.
        All other sub-elements (view_container, scrollbars) are children of _root_container, so
        it's visibility will propagate to them - there is no need to call their hide() methods
        separately.
        """
        if self._root_container is not None:
            self._root_container.hide()
        super().hide()
        
    def __iter__(self) -> Iterator[IUIElementInterface]:
        """
        Iterates over the elements within the container.
        """
        return iter(self.get_container())<|MERGE_RESOLUTION|>--- conflicted
+++ resolved
@@ -1,8 +1,4 @@
-<<<<<<< HEAD
-from typing import Union, Dict, Tuple, Optional, Iterator
-=======
-from typing import Union, Dict, Tuple, Optional, List
->>>>>>> 26084357
+from typing import Union, Dict, Tuple, Optional, List, Iterator
 
 import pygame
 
