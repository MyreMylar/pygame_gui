from typing import Union, Tuple, Dict

import pygame

from pygame_gui.core.interfaces import IContainerLikeInterface, IUIContainerInterface
from pygame_gui.core.interfaces import IUIManagerInterface
from pygame_gui.core import UIElement, UIContainer

from pygame_gui.elements.ui_vertical_scroll_bar import UIVerticalScrollBar
from pygame_gui.elements.ui_horizontal_scroll_bar import UIHorizontalScrollBar


class UIScrollingContainer(UIElement, IContainerLikeInterface):
    """
    A container like UI element that lets users scroll around a larger container of content with
    scroll bars.

    :param relative_rect: The size and relative position of the container. This will also be the
                          starting size of the scrolling area.
    :param manager: The UI manager for this element.
    :param starting_height: The starting layer height of this container above it's container.
                            Defaults to 1.
    :param container: The container this container is within. Defaults to None (which is the root
                      container for the UI)
    :param parent_element: A parent element for this container. Defaults to None, or the
                           container if you've set that.
    :param object_id: An object ID for this element.
    :param anchors: Layout anchors in a dictionary.
    :param visible: Whether the element is visible by default. Warning - container visibility may override this.
    """
    def __init__(self,
                 relative_rect: pygame.Rect,
                 manager: IUIManagerInterface,
                 *,
                 starting_height: int = 1,
                 container: Union[IContainerLikeInterface, None] = None,
                 parent_element: Union[UIElement, None] = None,
                 object_id: Union[str, None] = None,
                 anchors: Union[Dict[str, str], None] = None,
                 visible: int = 1):

        super().__init__(relative_rect,
                         manager,
                         container,
                         starting_height=starting_height,
                         layer_thickness=2,
                         anchors=anchors,
                         visible=visible)

        self._create_valid_ids(container=container,
                               parent_element=parent_element,
                               object_id=object_id,
                               element_id='scrolling_container')

        # self.parent_element = parent_element
        self.scroll_bar_width = 0
        self.scroll_bar_height = 0

        self.need_to_sort_out_scrollbars = False
        self.vert_scroll_bar = None  # type: Union[UIVerticalScrollBar, None]
        self.horiz_scroll_bar = None  # type: Union[UIHorizontalScrollBar, None]

        self.set_image(self.ui_manager.get_universal_empty_surface())

        # this contains the scroll bars and the 'view' container
        self._root_container = UIContainer(relative_rect=relative_rect,
                                           manager=manager,
                                           starting_height=starting_height,
                                           container=container,
                                           parent_element=parent_element,
                                           object_id='#root_container',
                                           anchors=anchors,
                                           visible=self.visible)

        # This container is the view on to the scrollable container it's size is determined by
        # the size of the root container and whether there are any scroll bars or not.
        view_rect = pygame.Rect(0, 0, relative_rect.width, relative_rect.height)
        self._view_container = UIContainer(relative_rect=view_rect,
                                           manager=manager,
                                           starting_height=0,
                                           container=self._root_container,
                                           parent_element=parent_element,
                                           object_id='#view_container',
                                           anchors={'left': 'left',
                                                    'right': 'right',
                                                    'top': 'top',
                                                    'bottom': 'bottom'})

        # This container is what we actually put other stuff in.
        # It is aligned to the top left corner but that isn't that important for a container that
        # can be much larger than it's view
        scrollable_rect = pygame.Rect(0, 0, relative_rect.width, relative_rect.height)
        self.scrollable_container = UIContainer(relative_rect=scrollable_rect,
                                                manager=manager,
                                                starting_height=0,
                                                container=self._view_container,
                                                parent_element=parent_element,
                                                object_id='#scrollable_container',
                                                anchors={'left': 'left',
                                                         'right': 'left',
                                                         'top': 'top',
                                                         'bottom': 'top'})

        self.scrolling_height = 0
        self.scrolling_width = 0

        self.scrolling_bottom = 0
        self.scrolling_right = 0
        self._calculate_scrolling_dimensions()

    def get_container(self) -> IUIContainerInterface:
        """
        Gets the scrollable container area (the one that moves around with the scrollbars)
        from this container-like UI element.

        :return: the scrolling container.
        """
        return self.scrollable_container

    def kill(self):
        """
        Overrides the basic kill() method of a pygame sprite so that we also kill all the UI
        elements in this panel.

        """
        self._root_container.kill()
        super().kill()

    def set_position(self, position: Union[pygame.math.Vector2,
                                           Tuple[int, int],
                                           Tuple[float, float]]):
        """
        Method to directly set the absolute screen rect position of an element.

        :param position: The new position to set.

        """

        super().set_position(position)
        self._root_container.set_dimensions(position)

    def set_relative_position(self, position: Union[pygame.math.Vector2,
                                                    Tuple[int, int],
                                                    Tuple[float, float]]):
        """
        Method to directly set the relative rect position of an element.

        :param position: The new position to set.

        """
        super().set_relative_position(position)
        self._root_container.set_relative_position(position)

    def set_dimensions(self, dimensions: Union[pygame.math.Vector2,
                                               Tuple[int, int],
                                               Tuple[float, float]]):
        """
        Method to directly set the dimensions of an element.

        NOTE: Using this on elements inside containers with non-default anchoring arrangements
        may make a mess of them.

        :param dimensions: The new dimensions to set.

        """
        super().set_dimensions(dimensions)
        self._root_container.set_dimensions(dimensions)

        self._calculate_scrolling_dimensions()
        self._sort_out_element_container_scroll_bars()

    def set_scrollable_area_dimensions(self, dimensions: Union[pygame.math.Vector2,
                                                               Tuple[int, int],
                                                               Tuple[float, float]]):
        """
        Set the size of the scrollable area container. It starts the same size as the view
        container but often you want to expand it, or why have a scrollable container?

        :param dimensions: The new dimensions.
        """
        self.scrollable_container.set_dimensions(dimensions)

        self._calculate_scrolling_dimensions()
        self._sort_out_element_container_scroll_bars()

    def update(self, time_delta: float):
        """
        Updates the scrolling container's position based upon the scroll bars and updates the
        scrollbar's visible percentage as well if that has changed.

        :param time_delta: The time passed between frames, measured in seconds.

        """
        super().update(time_delta)

        if (self.vert_scroll_bar is not None and
                self.vert_scroll_bar.check_has_moved_recently()):

            self._calculate_scrolling_dimensions()
            vis_percent = self._view_container.rect.height / self.scrolling_height
            if self.vert_scroll_bar.start_percentage <= 0.5:
                start_height = int(self.vert_scroll_bar.start_percentage *
                                   self.scrolling_height)
            else:
                button_percent_height = (self.vert_scroll_bar.sliding_button.rect.height /
                                         self.vert_scroll_bar.scrollable_height)
                button_bottom_percent = (self.vert_scroll_bar.start_percentage +
                                         button_percent_height)
                start_height = (int(button_bottom_percent * self.scrolling_height) -
                                self._view_container.rect.height)
            if vis_percent < 1.0:
                self.vert_scroll_bar.set_visible_percentage(vis_percent)
            else:
                self._remove_vert_scrollbar()

            if self.scrolling_bottom < self._view_container.rect.bottom:
                start_height = min(start_height, self._view_container.rect.height)

            new_pos = (self.scrollable_container.relative_rect.x,
                       -start_height)
            self.scrollable_container.set_relative_position(new_pos)

        if (self.horiz_scroll_bar is not None and
                self.horiz_scroll_bar.check_has_moved_recently()):

            self._calculate_scrolling_dimensions()
            vis_percent = self._view_container.rect.width / self.scrolling_width
            if self.horiz_scroll_bar.start_percentage <= 0.5:
                start_width = int(self.horiz_scroll_bar.start_percentage *
                                  self.scrolling_width)
            else:
                button_percent_width = (self.horiz_scroll_bar.sliding_button.rect.width /
                                        self.horiz_scroll_bar.scrollable_width)
                button_right_percent = (self.horiz_scroll_bar.start_percentage +
                                        button_percent_width)
                start_width = (int(button_right_percent * self.scrolling_width) -
                               self._view_container.rect.width)
            if vis_percent < 1.0:
                self.horiz_scroll_bar.set_visible_percentage(vis_percent)
            else:
                self._remove_horiz_scrollbar()

            if self.scrolling_right < self._view_container.rect.right:
                start_width = min(start_width, self._view_container.rect.width)
            new_pos = (-start_width,
                       self.scrollable_container.relative_rect.y)
            self.scrollable_container.set_relative_position(new_pos)

    def _calculate_scrolling_dimensions(self):
        """
        Calculate all the variables we need to scroll the container correctly.

        This is a bit of a fiddly process since we can resize our viewing area, the scrollable
        area and we generally don't want to yank the area you are looking at too much either.

        Plus, the scrollbars only have somewhat limited accuracy so need clamping...
        """
        scrolling_top = min(self.scrollable_container.rect.top,
                            self._view_container.rect.top)

        scrolling_left = min(self.scrollable_container.rect.left,
                             self._view_container.rect.left)
        # used for clamping
        self.scrolling_bottom = max(self.scrollable_container.rect.bottom,
                                    self._view_container.rect.bottom)
        self.scrolling_right = max(self.scrollable_container.rect.right,
                                   self._view_container.rect.right)

        self.scrolling_height = self.scrolling_bottom - scrolling_top
        self.scrolling_width = self.scrolling_right - scrolling_left

    def _sort_out_element_container_scroll_bars(self):
        """
        This creates, re-sizes or removes the scrollbars after resizing, but not after the scroll
        bar has been moved. Instead it tries to keep the scrollbars in the same approximate position
        they were in before resizing
        """
        self._check_scroll_bars_and_adjust()
        need_horiz_scroll_bar, need_vert_scroll_bar = self._check_scroll_bars_and_adjust()

        if need_vert_scroll_bar:
            vis_percent = self._view_container.rect.height / self.scrolling_height
            if self.vert_scroll_bar is None:
                self.scroll_bar_width = 20
                scroll_bar_rect = pygame.Rect(-self.scroll_bar_width,
                                              0,
                                              self.scroll_bar_width,
                                              self._view_container.rect.height)
                self.vert_scroll_bar = UIVerticalScrollBar(relative_rect=scroll_bar_rect,
                                                           visible_percentage=vis_percent,
                                                           manager=self.ui_manager,
                                                           container=self._root_container,
                                                           parent_element=self,
                                                           anchors={'left': 'right',
                                                                    'right': 'right',
                                                                    'top': 'top',
                                                                    'bottom': 'bottom'})
            else:
                start_percent = ((self._view_container.rect.top -
                                  self.scrollable_container.rect.top)
                                 / self.scrolling_height)
                self.vert_scroll_bar.start_percentage = start_percent
                self.vert_scroll_bar.set_visible_percentage(vis_percent)
                self.vert_scroll_bar.set_dimensions((self.scroll_bar_width,
                                                     self._view_container.rect.height))
        else:
            self._remove_vert_scrollbar()

        if need_horiz_scroll_bar:
            vis_percent = self._view_container.rect.width / self.scrolling_width
            if self.horiz_scroll_bar is None:
                self.scroll_bar_height = 20
                scroll_bar_rect = pygame.Rect(0,
                                              -self.scroll_bar_height,
                                              self._view_container.rect.width,
                                              self.scroll_bar_height)
                self.horiz_scroll_bar = UIHorizontalScrollBar(relative_rect=scroll_bar_rect,
                                                              visible_percentage=vis_percent,
                                                              manager=self.ui_manager,
                                                              container=self._root_container,
                                                              parent_element=self,
                                                              anchors={'left': 'left',
                                                                       'right': 'right',
                                                                       'top': 'bottom',
                                                                       'bottom': 'bottom'})
            else:
                start_percent = ((self._view_container.rect.left -
                                  self.scrollable_container.rect.left)
                                 / self.scrolling_width)
                self.horiz_scroll_bar.start_percentage = start_percent
                self.horiz_scroll_bar.set_visible_percentage(vis_percent)
                self.horiz_scroll_bar.set_dimensions((self._view_container.rect.width,
                                                      self.scroll_bar_height))
        else:
            self._remove_horiz_scrollbar()

    def _check_scroll_bars_and_adjust(self):
        """
        Check if we need a horizontal or vertical scrollbar and adjust the containers if we do.

        Adjusting the containers for a scrollbar, may mean we now need a scrollbar in the other
        dimension so we need to call this twice.
        """
        self.scroll_bar_width = 0
        self.scroll_bar_height = 0
        need_horiz_scroll_bar = False
        need_vert_scroll_bar = False
        if (self.scrolling_height > self._view_container.rect.height or
                self.scrollable_container.relative_rect.top != 0):
            need_vert_scroll_bar = True
            self.scroll_bar_width = 20
        if (self.scrolling_width > self._view_container.rect.width or
                self.scrollable_container.relative_rect.left != 0):
            need_horiz_scroll_bar = True
            self.scroll_bar_height = 20
        if need_vert_scroll_bar or need_horiz_scroll_bar:
            new_width = (self._root_container.rect.width - self.scroll_bar_width)
            new_height = (self._root_container.rect.height - self.scroll_bar_height)
            new_dimensions = (new_width, new_height)
            self._view_container.set_dimensions(new_dimensions)
        self._calculate_scrolling_dimensions()
        return need_horiz_scroll_bar, need_vert_scroll_bar

    def _remove_vert_scrollbar(self):
        """
        Get rid of the vertical scroll bar and resize the containers appropriately.

        """
        if self.vert_scroll_bar is not None:
            self.vert_scroll_bar.kill()
            self.vert_scroll_bar = None
            self.scroll_bar_width = 0
            new_width = (self._root_container.rect.width - self.scroll_bar_width)

            old_height = self._view_container.rect.height
            new_dimensions = (new_width, old_height)
            self._view_container.set_dimensions(new_dimensions)
            self._calculate_scrolling_dimensions()
            if self.horiz_scroll_bar is not None:
                self.horiz_scroll_bar.set_dimensions((self._view_container.rect.width,
                                                      self.scroll_bar_height))

    def _remove_horiz_scrollbar(self):
        """
        Get rid of the horiz scroll bar and resize the containers appropriately.

        """
        if self.horiz_scroll_bar is not None:
            self.horiz_scroll_bar.kill()
            self.horiz_scroll_bar = None
            self.scroll_bar_height = 0
            new_height = (self._root_container.rect.height - self.scroll_bar_height)

            old_width = self._view_container.rect.width
            new_dimensions = (old_width, new_height)
            self._view_container.set_dimensions(new_dimensions)
            self._calculate_scrolling_dimensions()
            if self.vert_scroll_bar is not None:
                self.vert_scroll_bar.set_dimensions((self.scroll_bar_width,
                                                     self._view_container.rect.height))

<<<<<<< HEAD
    def show(self):
        """
        In addition to the base UIElement.show() - call show() of owned container - _root_container.
        All other subelements (view_container, scrollbars) are children of _root_container, so it's visibility will
        propagate to them - there is no need to call their show() methods separately.
        """
        super().show()
        self._root_container.show()

    def hide(self):
        """
        In addition to the base UIElement.hide() - call hide() of owned container - _root_container.
        All other subelements (view_container, scrollbars) are children of _root_container, so it's visibility will
        propagate to them - there is no need to call their hide() methods separately.
        """
        self._root_container.hide()
        super().hide()
=======
    def disable(self):
        """
        Disables all elements in the container so they are no longer interactive.
        """
        if self.is_enabled:
            self.is_enabled = False
            self._root_container.disable()

    def enable(self):
        """
        Enables all elements in the container so they are interactive again.
        """
        if not self.is_enabled:
            self.is_enabled = True
            self._root_container.enable()
>>>>>>> 7c9288c7
<|MERGE_RESOLUTION|>--- conflicted
+++ resolved
@@ -399,7 +399,22 @@
                 self.vert_scroll_bar.set_dimensions((self.scroll_bar_width,
                                                      self._view_container.rect.height))
 
-<<<<<<< HEAD
+    def disable(self):
+        """
+        Disables all elements in the container so they are no longer interactive.
+        """
+        if self.is_enabled:
+            self.is_enabled = False
+            self._root_container.disable()
+
+    def enable(self):
+        """
+        Enables all elements in the container so they are interactive again.
+        """
+        if not self.is_enabled:
+            self.is_enabled = True
+            self._root_container.enable()
+
     def show(self):
         """
         In addition to the base UIElement.show() - call show() of owned container - _root_container.
@@ -416,21 +431,4 @@
         propagate to them - there is no need to call their hide() methods separately.
         """
         self._root_container.hide()
-        super().hide()
-=======
-    def disable(self):
-        """
-        Disables all elements in the container so they are no longer interactive.
-        """
-        if self.is_enabled:
-            self.is_enabled = False
-            self._root_container.disable()
-
-    def enable(self):
-        """
-        Enables all elements in the container so they are interactive again.
-        """
-        if not self.is_enabled:
-            self.is_enabled = True
-            self._root_container.enable()
->>>>>>> 7c9288c7
+        super().hide()